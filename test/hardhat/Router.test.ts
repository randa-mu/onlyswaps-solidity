--- conflicted
+++ resolved
@@ -24,7 +24,6 @@
   ZeroAddress,
 } from "ethers";
 import { ethers } from "hardhat";
-import { parse } from "path";
 
 const DST_CHAIN_ID = 137;
 
@@ -550,35 +549,12 @@
       ),
     );
 
-    // Pre-compute valid requestId
-    const abiCoder = new AbiCoder();
-    const requestId: string = keccak256(
-      abiCoder.encode(
-        ["address", "address", "address", "address", "uint256", "uint256", "uint256", "uint256"],
-        [
-          userAddr,
-          recipientAddr,
-          await srcToken.getAddress(),
-          await dstToken.getAddress(),
-          amount,
-          srcChainId,
-          dstChainId,
-          nonce,
-        ],
-      ),
-    );
-
     // Relay tokens
     await expect(
       router
-<<<<<<< HEAD
-        .connect(user)
-        .relayTokens(
-=======
         .connect(solver)
         .relayTokens(
           solverRefundAddr,
->>>>>>> c143127d
           requestId,
           userAddr,
           recipientAddr,
@@ -595,13 +571,6 @@
 
     // Check receipt
     const swapRequestReceipt = await router.getSwapRequestReceipt(requestId);
-<<<<<<< HEAD
-    const [, , , , , fulfilled, solver, , amountOut] = swapRequestReceipt;
-
-    expect(fulfilled).to.be.true;
-    expect(amountOut).to.equal(amount);
-    expect(solver).to.equal(userAddr);
-=======
     const [, , , , , fulfilled, solverFromReceipt, , amountOut] = swapRequestReceipt;
 
     expect(fulfilled).to.be.true;
@@ -609,7 +578,6 @@
     // solver address in the receipt should match the solver who called relayTokens
     expect(solverFromReceipt).to.equal(solverRefundAddr);
     expect(solverAddr).to.not.equal(solverRefundAddr);
->>>>>>> c143127d
 
     expect((await router.getFulfilledTransfers()).includes(requestId)).to.be.equal(true);
     expect((await router.getFulfilledTransfers()).length).to.be.equal(1);
@@ -618,10 +586,7 @@
       router
         .connect(user)
         .relayTokens(
-<<<<<<< HEAD
-=======
           solverRefundAddr,
->>>>>>> c143127d
           requestId,
           userAddr,
           recipientAddr,
@@ -636,22 +601,6 @@
     expect((await router.getFulfilledTransfers()).length).to.be.equal(1);
   });
 
-<<<<<<< HEAD
-  it("should revert if source chain id is the same as the destination chain id", async () => {
-    const amount = parseEther("10");
-    const srcChainId = 31337;
-    const dstChainId = 31337;
-    const nonce = 1;
-
-    // Check recipient balance before transfer
-    expect(await srcToken.balanceOf(recipientAddr)).to.equal(0);
-
-    // Mint tokens for user
-    await srcToken.mint(userAddr, amount);
-
-    // Approve Router to spend user's tokens
-    await srcToken.connect(user).approve(await router.getAddress(), amount);
-=======
   it("should revert relay tokens if solverRefundAddress is zero address", async () => {
     const amount = parseEther("10");
     const srcChainId = 1;
@@ -741,7 +690,6 @@
 
     // Check recipient balance before transfer
     expect(await dstToken.balanceOf(recipientAddr)).to.equal(0);
->>>>>>> c143127d
 
     // Pre-compute valid requestId
     const abiCoder = new AbiCoder();
@@ -764,14 +712,9 @@
     // Relay tokens
     await expect(
       router
-<<<<<<< HEAD
-        .connect(user)
-        .relayTokens(
-=======
         .connect(solver)
         .relayTokens(
           solverRefundAddr,
->>>>>>> c143127d
           requestId,
           userAddr,
           recipientAddr,
@@ -786,11 +729,7 @@
       .withArgs(srcChainId, dstChainId);
 
     // Check recipient balance after transfer
-<<<<<<< HEAD
-    expect(await srcToken.balanceOf(recipientAddr)).to.equal(0);
-=======
     expect(await dstToken.balanceOf(recipientAddr)).to.equal(0);
->>>>>>> c143127d
   });
 
   it("should revert if requestId reconstruction fails", async () => {
@@ -800,15 +739,6 @@
     const nonce = 1;
 
     // Check recipient balance before transfer
-<<<<<<< HEAD
-    expect(await srcToken.balanceOf(recipientAddr)).to.equal(0);
-
-    // Mint tokens for user
-    await srcToken.mint(userAddr, amount);
-
-    // Approve Router to spend user's tokens
-    await srcToken.connect(user).approve(await router.getAddress(), amount);
-=======
     expect(await dstToken.balanceOf(recipientAddr)).to.equal(0);
 
     // Mint tokens for user
@@ -816,7 +746,6 @@
 
     // Approve Router to spend user's tokens
     await dstToken.connect(user).approve(await router.getAddress(), amount);
->>>>>>> c143127d
 
     // Pre-compute valid requestId
     const abiCoder = new AbiCoder();
@@ -839,14 +768,9 @@
     // Relay tokens
     await expect(
       router
-<<<<<<< HEAD
-        .connect(user)
-        .relayTokens(
-=======
         .connect(solver)
         .relayTokens(
           solverAddr,
->>>>>>> c143127d
           requestId,
           userAddr,
           recipientAddr,
@@ -859,11 +783,7 @@
     ).to.be.revertedWithCustomError(router, "SwapRequestParametersMismatch()");
 
     // Check recipient balance after transfer
-<<<<<<< HEAD
-    expect(await srcToken.balanceOf(recipientAddr)).to.equal(0);
-=======
     expect(await dstToken.balanceOf(recipientAddr)).to.equal(0);
->>>>>>> c143127d
   });
 
   it("should return correct verification fee amount for a given swap amount", async () => {
@@ -896,15 +816,6 @@
     const nonce = 1;
 
     // Check recipient balance before transfer
-<<<<<<< HEAD
-    expect(await srcToken.balanceOf(recipientAddr)).to.equal(0);
-
-    // Mint tokens for user
-    await srcToken.mint(userAddr, amount);
-
-    // Approve Router to spend user's tokens
-    await srcToken.connect(user).approve(await router.getAddress(), amount);
-=======
     expect(await dstToken.balanceOf(recipientAddr)).to.equal(0);
 
     // Mint tokens for user
@@ -912,7 +823,6 @@
 
     // Approve Router to spend user's tokens
     await dstToken.connect(solver).approve(await router.getAddress(), amount);
->>>>>>> c143127d
 
     // Pre-compute valid requestId
     const abiCoder = new AbiCoder();
@@ -932,14 +842,9 @@
       ),
     );
     const tx = await router
-<<<<<<< HEAD
-      .connect(user)
-      .relayTokens(
-=======
       .connect(solver)
       .relayTokens(
         solverRefundAddr,
->>>>>>> c143127d
         requestId,
         userAddr,
         recipientAddr,
@@ -969,14 +874,9 @@
     // Try again with same requestId
     await expect(
       router
-<<<<<<< HEAD
-        .connect(user)
-        .relayTokens(
-=======
         .connect(solver)
         .relayTokens(
           solverRefundAddr,
->>>>>>> c143127d
           reqId,
           userAddr,
           recipientAddr,
@@ -999,15 +899,6 @@
     const nonce = 1;
 
     // Check recipient balance before transfer
-<<<<<<< HEAD
-    expect(await srcToken.balanceOf(recipientAddr)).to.equal(0);
-
-    // Mint tokens for user
-    await srcToken.mint(userAddr, amount);
-
-    // Approve Router to spend user's tokens
-    await srcToken.connect(user).approve(await router.getAddress(), amount);
-=======
     expect(await dstToken.balanceOf(recipientAddr)).to.equal(0);
 
     // Mint tokens for user
@@ -1015,7 +906,6 @@
 
     // Approve Router to spend user's tokens
     await dstToken.connect(solver).approve(await router.getAddress(), amount);
->>>>>>> c143127d
 
     // Pre-compute valid requestId
     const abiCoder = new AbiCoder();
@@ -1035,14 +925,9 @@
       ),
     );
     const tx = await router
-<<<<<<< HEAD
-      .connect(user)
-      .relayTokens(
-=======
       .connect(solver)
       .relayTokens(
         solverRefundAddr,
->>>>>>> c143127d
         requestId,
         userAddr,
         recipientAddr,
@@ -1079,11 +964,7 @@
     expect(srcTokenAddr).to.equal(await srcToken.getAddress());
     expect(dstTokenAddr).to.equal(await dstToken.getAddress());
     expect(fulfilled).to.be.true;
-<<<<<<< HEAD
-    expect(sender).to.equal(userAddr);
-=======
     expect(sender).to.equal(solverRefundAddr);
->>>>>>> c143127d
     expect(recipient).to.equal(recipientAddr);
     expect(amountOut).to.equal(amount);
 
@@ -1098,15 +979,6 @@
     const nonce = 1;
 
     // Check recipient balance before transfer
-<<<<<<< HEAD
-    expect(await srcToken.balanceOf(recipientAddr)).to.equal(0);
-
-    // Mint tokens for user
-    await srcToken.mint(userAddr, amount);
-
-    // Approve Router to spend user's tokens
-    await srcToken.connect(user).approve(await router.getAddress(), amount);
-=======
     expect(await dstToken.balanceOf(recipientAddr)).to.equal(0);
 
     // Mint tokens for user
@@ -1114,7 +986,6 @@
 
     // Approve Router to spend user's tokens
     await dstToken.connect(solver).approve(await router.getAddress(), amount);
->>>>>>> c143127d
 
     // Pre-compute valid requestId
     const abiCoder = new AbiCoder();
@@ -1133,17 +1004,11 @@
         ],
       ),
     );
-<<<<<<< HEAD
-    const tx = await router
-      .connect(user)
-      .relayTokens(
-=======
 
     await router
       .connect(solver)
       .relayTokens(
         solverRefundAddr,
->>>>>>> c143127d
         requestId,
         userAddr,
         recipientAddr,
@@ -1335,15 +1200,6 @@
     const nonce = 1;
 
     // Check recipient balance before transfer
-<<<<<<< HEAD
-    expect(await srcToken.balanceOf(recipientAddr)).to.equal(0);
-
-    // Mint tokens for user
-    await srcToken.mint(userAddr, amount);
-
-    // Approve Router to spend user's tokens
-    await srcToken.connect(user).approve(await router.getAddress(), amount);
-=======
     expect(await dstToken.balanceOf(recipientAddr)).to.equal(0);
 
     // Pre-compute valid requestId
@@ -1363,7 +1219,41 @@
         ],
       ),
     );
->>>>>>> c143127d
+
+    await expect(
+      router
+        .connect(solver)
+        .relayTokens(
+          solverRefundAddr,
+          requestId,
+          userAddr,
+          recipientAddr,
+          await srcToken.getAddress(),
+          await dstToken.getAddress(),
+          amount,
+          srcChainId,
+          nonce,
+        ),
+    ).to.be.revertedWithCustomError(router, "ZeroAmount()");
+
+    expect(await dstToken.balanceOf(recipientAddr)).to.equal(0);
+  });
+
+  it("should revert if relayTokens is called with zero address as recipient", async () => {
+    const amount = parseEther("10");
+    const srcChainId = 1;
+    const dstChainId = 31337;
+    const nonce = 1;
+    recipientAddr = ZeroAddress;
+
+    // Check recipient balance before transfer
+    expect(await dstToken.balanceOf(recipientAddr)).to.equal(0);
+
+    // Mint tokens for user
+    await dstToken.mint(solverAddr, amount);
+
+    // Approve Router to spend user's tokens
+    await dstToken.connect(solver).approve(await router.getAddress(), amount);
 
     // Pre-compute valid requestId
     const abiCoder = new AbiCoder();
@@ -1377,108 +1267,17 @@
           await dstToken.getAddress(),
           amount,
           srcChainId,
-          destinationChainId,
-          nonce,
-        ],
-      ),
-    );
-
-    await expect(
-      router
-<<<<<<< HEAD
-        .connect(user)
-        .relayTokens(
-=======
-        .connect(solver)
-        .relayTokens(
-          solverRefundAddr,
->>>>>>> c143127d
-          requestId,
-          userAddr,
-          recipientAddr,
-          await srcToken.getAddress(),
-          await dstToken.getAddress(),
-          amount,
-          srcChainId,
-          nonce,
-        ),
-    ).to.be.revertedWithCustomError(router, "ZeroAmount()");
-
-    expect(await dstToken.balanceOf(recipientAddr)).to.equal(0);
-  });
-
-  it("should revert if relayTokens is called with zero address as recipient", async () => {
-    const amount = parseEther("10");
-    const srcChainId = 1;
-    const dstChainId = 31337;
-    const nonce = 1;
-    recipientAddr = ZeroAddress;
-
-    // Check recipient balance before transfer
-<<<<<<< HEAD
-    expect(await srcToken.balanceOf(recipientAddr)).to.equal(0);
-
-    // Mint tokens for user
-    await srcToken.mint(userAddr, amount);
-
-    // Approve Router to spend user's tokens
-    await srcToken.connect(user).approve(await router.getAddress(), amount);
-=======
-    expect(await dstToken.balanceOf(recipientAddr)).to.equal(0);
-
-    // Mint tokens for user
-    await dstToken.mint(solverAddr, amount);
-
-    // Approve Router to spend user's tokens
-    await dstToken.connect(solver).approve(await router.getAddress(), amount);
-
-    // Pre-compute valid requestId
-    const abiCoder = new AbiCoder();
-    const requestId: string = keccak256(
-      abiCoder.encode(
-        ["address", "address", "address", "address", "uint256", "uint256", "uint256", "uint256"],
-        [
-          userAddr,
-          recipientAddr,
-          await srcToken.getAddress(),
-          await dstToken.getAddress(),
-          amount,
-          srcChainId,
           dstChainId,
           nonce,
         ],
       ),
     );
->>>>>>> c143127d
-
-    // Pre-compute valid requestId
-    const abiCoder = new AbiCoder();
-    const requestId: string = keccak256(
-      abiCoder.encode(
-        ["address", "address", "address", "address", "uint256", "uint256", "uint256", "uint256"],
-        [
-          userAddr,
-          recipientAddr,
-          await srcToken.getAddress(),
-          await dstToken.getAddress(),
-          amount,
-          srcChainId,
-          dstChainId,
-          nonce,
-        ],
-      ),
-    );
 
     await expect(
       router
-<<<<<<< HEAD
-        .connect(user)
-        .relayTokens(
-=======
         .connect(solver)
         .relayTokens(
           solverRefundAddr,
->>>>>>> c143127d
           requestId,
           userAddr,
           recipientAddr,

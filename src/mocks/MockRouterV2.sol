--- conflicted
+++ resolved
@@ -170,35 +170,16 @@
     }
 
     /// @notice Relays tokens to the recipient and stores a receipt
-<<<<<<< HEAD
     /// @param solverRefundAddress The address to refund the solver on the source chain
-    /// @param token The token being relayed
-=======
     /// @param requestId The original request ID from the source chain
     /// @param sender The sender of the swap request on the source chain
->>>>>>> 895c60f8
     /// @param recipient The target recipient of the tokens
-    /// @param tokenIn The address of the token deposited on the source chain
-    /// @param tokenOut The address of the token sent to the recipient on the destination chain
+    /// @param tokenIn The token deposited on the source chain
+    /// @param tokenOut The token sent to the recipient on the destination chain
     /// @param amountOut The amount transferred to the recipient on the destination chain
-<<<<<<< HEAD
-    /// @param requestId The unique ID of the swap request being fulfilled
-    /// @param srcChainId The source chain ID from which the request originated
+    /// @param srcChainId The ID of the source chain where the request originated
     function relayTokens(
         address solverRefundAddress,
-        address token,
-        address recipient,
-        uint256 amountOut,
-        bytes32 requestId,
-        uint256 srcChainId
-    ) external nonReentrant {
-        require(!swapRequestReceipts[requestId].fulfilled, ErrorsLib.AlreadyFulfilled());
-        require(token != address(0) && recipient != address(0), ErrorsLib.InvalidTokenOrRecipient());
-        require(solverRefundAddress != address(0), ErrorsLib.ZeroAddress());
-=======
-    /// @param srcChainId The ID of the source chain where the request originated
-    /// @param nonce The nonce used for the swap request
-    function relayTokens(
         bytes32 requestId,
         address sender,
         address recipient,
@@ -213,7 +194,7 @@
             tokenIn != address(0) && tokenOut != address(0) && sender != address(0) && recipient != address(0),
             ErrorsLib.InvalidTokenOrRecipient()
         );
->>>>>>> 895c60f8
+        require(solverRefundAddress != address(0), ErrorsLib.ZeroAddress());
         require(amountOut > 0, ErrorsLib.ZeroAmount());
         require(
             srcChainId != getChainID(),

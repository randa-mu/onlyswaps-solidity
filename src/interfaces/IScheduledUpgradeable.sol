// SPDX-License-Identifier: MIT
pragma solidity ^0.8;

import {BLS} from "bls-solidity/libraries/BLS.sol";

import {ISignatureScheme} from "bls-solidity/interfaces/ISignatureScheme.sol";

/// @title IScheduledUpgradeable
/// @author Randamu
/// @notice Interface for the ScheduledUpgradeable contract
interface IScheduledUpgradeable {
    // ---------------------- Events ----------------------
    /// @notice Emitted when the minimum contract upgrade delay is updated
    /// @param newDelay The new minimum delay for upgrade operations
    event MinimumContractUpgradeDelayUpdated(uint256 newDelay);
    /// @notice Emitted when a contract upgrade is scheduled
    /// @param newImplementation The address of the new implementation contract
    /// @param executeAfter The timestamp after which the upgrade can be executed
    event UpgradeScheduled(address indexed newImplementation, uint256 executeAfter);

    /// @notice Emitted when a scheduled upgrade is cancelled
    /// @param cancelledImplementation The address of the cancelled implementation contract
    event UpgradeCancelled(address indexed cancelledImplementation);

    /// @notice Emitted when a scheduled upgrade is executed
    /// @param newImplementation The address of the new implementation contract
    event UpgradeExecuted(address indexed newImplementation);

    /// @notice Emitted when the BLS validator contract is updated
    /// @param contractUpgradeBlsValidator The new BLS validator contract address
    event ContractUpgradeBLSValidatorUpdated(address indexed contractUpgradeBlsValidator);

    // ---------------------- Functions ----------------------

    /// @notice Schedules a contract upgrade.
    /// @param newImplementation Address of the new implementation contract to upgrade to
    /// @param upgradeCalldata Calldata to be executed during the upgrade
    /// @param upgradeTime Timestamp after which the upgrade can be executed
    /// @param signature BLS signature from the admin threshold validating the upgrade scheduling
    function scheduleUpgrade(
        address newImplementation,
        bytes calldata upgradeCalldata,
        uint256 upgradeTime,
        bytes calldata signature
    ) external;

    /// @notice Cancels a previously scheduled contract upgrade.
    /// @param signature BLS signature from the admin threshold validating the upgrade cancellation
    function cancelUpgrade(bytes calldata signature) external;

    /// @notice Executes a previously scheduled contract upgrade.
    function executeUpgrade() external;

    /// @notice Sets the BLS validator contract address.
    /// @param _contractUpgradeBlsValidator The new BLS validator contract address
    /// @param signature BLS signature from the admin threshold validating the update
    function setContractUpgradeBlsValidator(address _contractUpgradeBlsValidator, bytes calldata signature) external;

    /// @notice Sets the minimum delay required for scheduling contract upgrades.
    /// @param _minimumContractUpgradeDelay The new minimum delay in seconds
    /// @param signature BLS signature from the admin threshold validating the update
    function setMinimumContractUpgradeDelay(uint256 _minimumContractUpgradeDelay, bytes calldata signature) external;

    // ---------------------- Getters ----------------------

    /// @notice Returns the current nonce for upgrade operations.
    function currentNonce() external view returns (uint256);

    /// @notice Returns the address of the scheduled implementation upgrade.
    function scheduledImplementation() external view returns (address);

    /// @notice Returns the timestamp for the scheduled implementation upgrade.
    function scheduledTimestampForUpgrade() external view returns (uint256);

    /// @notice Returns the address of the BLS validator contract.
    function contractUpgradeBlsValidator() external view returns (ISignatureScheme);

    /// @notice Returns the minimum delay required for scheduling contract upgrades.
    function minimumContractUpgradeDelay() external view returns (uint256);

    /// @notice Converts contract upgrade parameters to a BLS G1 point and its byte representation.
    /// @param action The action being performed ("schedule" or "cancel")
    /// @param pendingImplementation The address of the already pending implementation (or zero address if none)
    /// @param newImplementation The address of the new implementation contract
    /// @param upgradeCalldata The calldata to be executed during the upgrade
    /// @param upgradeTime The timestamp after which the upgrade can be executed
    /// @param nonce The nonce for the upgrade request
    /// @return message The original encoded message
    /// @return messageAsG1Bytes The byte representation of the BLS G1 point
    function contractUpgradeParamsToBytes(
        string memory action,
        address pendingImplementation,
        address newImplementation,
        bytes memory upgradeCalldata,
        uint256 upgradeTime,
        uint256 nonce
    ) external view returns (bytes memory, bytes memory);

    /// @notice Converts BLS validator update parameters to a BLS G1 point and its byte representation.
    /// @param blsValidator The address of the new BLS validator contract
    /// @param nonce The nonce for the update request
    /// @return message The original encoded message
    /// @return messageAsG1Bytes The byte representation of the BLS G1 point
    function blsValidatorUpdateParamsToBytes(address blsValidator, uint256 nonce)
        external
        view
        returns (bytes memory, bytes memory);

    /// @notice Converts minimum contract upgrade delay parameters to a BLS G1 point and its byte representation.
    /// @param _minimumContractUpgradeDelay The new minimum delay in seconds
<<<<<<< HEAD
    /// @param nonce The nonce for the update request
    /// @return message The original encoded message
    /// @return messageAsG1Bytes The byte representation of the BLS G1 point
    function minimumContractUpgradeDelayParamsToBytes(uint256 _minimumContractUpgradeDelay, uint256 nonce)
        external
        view
        returns (bytes memory, bytes memory);
=======
    /// @param action The action being performed ("change-upgrade-delay")
    /// @param nonce The nonce for the update request
    /// @return message The original encoded message
    /// @return messageAsG1Bytes The byte representation of the BLS G1 point
    function minimumContractUpgradeDelayParamsToBytes(
        string memory action,
        uint256 _minimumContractUpgradeDelay,
        uint256 nonce
    ) external view returns (bytes memory, bytes memory);
>>>>>>> 2e22c081

    /// @notice Returns the current chain ID.
    /// @return chainId The current chain ID
    function getChainId() external view returns (uint256 chainId);
}<|MERGE_RESOLUTION|>--- conflicted
+++ resolved
@@ -97,26 +97,18 @@
     ) external view returns (bytes memory, bytes memory);
 
     /// @notice Converts BLS validator update parameters to a BLS G1 point and its byte representation.
+    /// @param action The action being performed (e.g., "change-contract-upgrade-bls-validator" or "change-swap-request-bls-validator")
     /// @param blsValidator The address of the new BLS validator contract
     /// @param nonce The nonce for the update request
     /// @return message The original encoded message
     /// @return messageAsG1Bytes The byte representation of the BLS G1 point
-    function blsValidatorUpdateParamsToBytes(address blsValidator, uint256 nonce)
+    function blsValidatorUpdateParamsToBytes(string memory action, address blsValidator, uint256 nonce)
         external
         view
         returns (bytes memory, bytes memory);
 
     /// @notice Converts minimum contract upgrade delay parameters to a BLS G1 point and its byte representation.
     /// @param _minimumContractUpgradeDelay The new minimum delay in seconds
-<<<<<<< HEAD
-    /// @param nonce The nonce for the update request
-    /// @return message The original encoded message
-    /// @return messageAsG1Bytes The byte representation of the BLS G1 point
-    function minimumContractUpgradeDelayParamsToBytes(uint256 _minimumContractUpgradeDelay, uint256 nonce)
-        external
-        view
-        returns (bytes memory, bytes memory);
-=======
     /// @param action The action being performed ("change-upgrade-delay")
     /// @param nonce The nonce for the update request
     /// @return message The original encoded message
@@ -126,7 +118,6 @@
         uint256 _minimumContractUpgradeDelay,
         uint256 nonce
     ) external view returns (bytes memory, bytes memory);
->>>>>>> 2e22c081
 
     /// @notice Returns the current chain ID.
     /// @return chainId The current chain ID

--- conflicted
+++ resolved
@@ -78,25 +78,6 @@
         uint256 fulfilledAt
     );
 
-<<<<<<< HEAD
-    // -------- Events --------
-
-    /// @notice Emitted when an upgrade is scheduled
-    event UpgradeScheduled(address indexed newImplementation, uint256 executeAfter);
-
-    /// @notice Emitted when an upgrade is cancelled
-    event UpgradeCancelled(address indexed cancelledImplementation);
-
-    /// @notice Emitted when an upgrade is executed
-    event UpgradeExecuted(address indexed newImplementation);
-
-    /// @notice Emitted when a new swap (request) is created
-    /// @param requestId Hash of transfer parameters
-    /// @param message Encoded payload for off-chain solver
-    event SwapRequested(bytes32 indexed requestId, bytes message);
-
-=======
->>>>>>> ec814fdf
     /// @notice Emitted when a message is successfully fulfilled by a solver
     /// @param requestId Hash of the transfer parameters
     event SolverPayoutFulfilled(bytes32 indexed requestId);

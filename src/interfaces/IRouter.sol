// SPDX-License-Identifier: MIT
pragma solidity ^0.8.0;

import {BLS} from "bls-solidity/BLS.sol";

interface IRouter {
    // -------- Structs --------

    struct SwapRequestParameters {
        address sender; // Address initiating the swap on the source chain
        address recipient; // Address to receive tokens on the destination chain
        address tokenIn; // Token address on the source chain
        address tokenOut; // Token address on the destination chain
        uint256 amountOut; // Amount to be received by the recipient on the destination chain
        uint256 srcChainId; // Source chain ID where the request originated
        uint256 dstChainId; // Destination chain ID where tokens will be delivered
        uint256 verificationFee; // Total swap fee deducted from the amount
        uint256 solverFee; // Portion of verificationFee paid to the solver
        uint256 nonce; // Unique nonce to prevent replay attacks
        bool executed; // Whether the transfer has been executed
        uint256 requestedAt; // Timestamp when the request was created
    }

    /// @notice Structure to store details of a fulfilled swap request
    struct SwapRequestReceipt {
        bytes32 requestId; // Reference to the original request on the source chain
        uint256 srcChainId; // Source chain ID from which the request originated
        uint256 dstChainId; // Destination chain ID where the request was fulfilled
        address token; // Token being transferred
        bool fulfilled; // Whether the transfer has been delivered
        address solver; // Address that fulfilled the request
        address recipient; // Recipient of the tokens on the destination chain
        uint256 amountOut; // Amount delivered to the recipient (after fees)
        uint256 fulfilledAt; // Timestamp when the request was fulfilled
    }

    // -------- Events --------

    /// @notice Emitted when a new swap request is created
    /// @param requestId Hash of the transfer parameters
    /// @param srcChainId The source chain ID from which the request originated
    /// @param dstChainId The destination chain ID where the tokens will be delivered
    event SwapRequested(bytes32 indexed requestId, uint256 indexed srcChainId, uint256 indexed dstChainId);

    /// @notice Emitted when a swap request is fulfilled on the destination chain by a solver
    /// @param requestId The unique ID of the swap request
    /// @param srcChainId The source chain ID from which the request originated
    /// @param dstChainId The destination chain ID where the tokens were delivered
    event SwapRequestFulfilled(bytes32 indexed requestId, uint256 indexed srcChainId, uint256 indexed dstChainId);

    /// @notice Emitted when a message is successfully fulfilled by a solver
    /// @param requestId Hash of the transfer parameters
    event SolverPayoutFulfilled(bytes32 indexed requestId);

    /// @notice Emitted when the fee is updated for a request by the sender
    /// @param requestId Hash of the transfer parameters
    event SwapRequestSolverFeeUpdated(bytes32 indexed requestId);

    /// @notice Emitted when the swap fee Bps is updated
    /// @param newFeeBps The new fee in basis points
    event VerificationFeeBpsUpdated(uint256 newFeeBps);

    /// @notice Emitted when the bls validator contract is updated
    /// @param blsValidator The new BLS validator contract address
    event BLSValidatorUpdated(address indexed blsValidator);

    /// @notice Emitted when the destination chain id is permitted
    /// @param chainId The permitted chain id
    event DestinationChainIdPermitted(uint256 chainId);

    /// @notice Emitted when the destination chain id is blocked
    /// @param chainId The blocked chain id
    event DestinationChainIdBlocked(uint256 chainId);

    /// @notice Emitted when a pair of source and destination chain tokens are mapped
    /// @param dstChainId The destination chain id
    /// @param dstToken The destination token address
    /// @param srcToken The source token address
    event TokenMappingAdded(uint256 dstChainId, address dstToken, address srcToken);

    event TokenMappingRemoved(uint256 dstChainId, address dstToken, address srcToken);

    /// @notice Emitted when swap fees have been withdrawn to a recipient address
    /// @param token The token address of the withdrawn fees
    /// @param recipient The address receiving the withdrawn fees
    /// @param amountOut The amount of fees withdrawn
    event VerificationFeeWithdrawn(address indexed token, address indexed recipient, uint256 amountOut);

    /// @notice Emitted when a contract upgrade is scheduled
    /// @param newImplementation The address of the new implementation contract
    /// @param executeAfter The timestamp after which the upgrade can be executed
    event UpgradeScheduled(address indexed newImplementation, uint256 executeAfter);

    /// @notice Emitted when a scheduled upgrade is cancelled
    /// @param cancelledImplementation The address of the cancelled implementation contract
    event UpgradeCancelled(address indexed cancelledImplementation);

    /// @notice Emitted when a scheduled upgrade is executed
    /// @param newImplementation The address of the new implementation contract
    event UpgradeExecuted(address indexed newImplementation);

    /// @notice Emitted when the BLS validator contract is updated
    /// @param contractUpgradeBlsValidator The new BLS validator contract address
    event ContractUpgradeBLSValidatorUpdated(address indexed contractUpgradeBlsValidator);

    // -------- Core Transfer Logic --------

    /// @notice Initiates a swap request
    /// @param tokenIn Address of the input token on the source chain
    /// @param tokenOut Address of the output token on the destination chain
    /// @param amount Amount of tokens to swap
    /// @param fee Total fee amount (in token units) to be paid by the user
    /// @param dstChainId Target chain ID
    /// @param recipient Address to receive swaped tokens on target chain
    /// @return requestId The unique swap request id
    function requestCrossChainSwap(
        address tokenIn,
        address tokenOut,
        uint256 amount,
        uint256 fee,
        uint256 dstChainId,
        address recipient
    ) external returns (bytes32 requestId);

    /// @notice Updates the solver fee for an unfulfilled swap request
    /// @param requestId The unique ID of the swap request to update
    /// @param newFee The new solver fee to be set for the swap request
    function updateSolverFeesIfUnfulfilled(bytes32 requestId, uint256 newFee) external;

    /// @notice Called with a BLS signature to approve a solver’s fulfillment of a swap request.
    /// @notice The solver is sent the amount transferred to the recipient wallet on the destination chain
    ///         plus the solver fee.
    /// @param solver The address of the solver being compensated for their service.
    /// @param requestId The unique ID of the swap request being fulfilled.
    /// @param signature The BLS signature verifying the authenticity of the request.
    function rebalanceSolver(address solver, bytes32 requestId, bytes calldata signature) external;

    /// @notice Relays tokens to the recipient and stores a receipt
    /// @param token The token being relayed
    /// @param recipient The target recipient of the tokens
    /// @param amountOut The amount transferred to the recipient on the destination chain
    /// @param requestId The original request ID from the source chain
    /// @param srcChainId The ID of the source chain where the request originated
    function relayTokens(address token, address recipient, uint256 amountOut, bytes32 requestId, uint256 srcChainId)
        external;

    /// @notice Cancels a scheduled upgrade
    /// @param signature The BLS signature authorizing the cancellation
    function cancelUpgrade(bytes calldata signature) external;

    /// @notice Executes a scheduled upgrade
    function executeUpgrade() external;

    // -------- View Functions --------

    /// @notice Calculates the verification fee amount based on the amount to swap
    /// @param amountToSwap The amount to swap
    /// @return The calculated verification fee amount
    /// @return The amount after deducting the verification fee
    function getVerificationFeeAmount(uint256 amountToSwap) external view returns (uint256, uint256);

    /// @notice Generates a unique request ID based on the provided swap request parameters
    /// @param p The swap request parameters
    /// @return The generated request ID
    function getSwapRequestId(SwapRequestParameters memory p) external view returns (bytes32);

    /// @notice Retrieves the current chain ID
    /// @return The current chain ID
    function getChainID() external view returns (uint256);

    /// @notice Retrieves the address of the swap request BLS validator
    /// @return The address of the swap request BLS validator
    function getSwapRequestBlsValidator() external view returns (address);

    /// @notice Retrieves the current verification fee in basis points
    /// @return The current verification fee in basis points
    function getVerificationFeeBps() external view returns (uint256);

    /// @notice Retrieves the total verification fee balance for a specific token
    /// @param token The address of the token
    /// @return The total verification fee balance for the specified token
    function getTotalVerificationFeeBalance(address token) external view returns (uint256);

    /// @notice Checks if a destination chain ID is allowed
    /// @param chainId The chain ID to check
    /// @return True if the chain ID is allowed, false otherwise
    function getAllowedDstChainId(uint256 chainId) external view returns (bool);

    /// @notice Retrieves the token mapping for a given source token and destination chain ID
    /// @param srcToken The address of the source token
    /// @param dstChainId The destination chain ID
    /// @return The address of the mapped destination token
    function getTokenMapping(address srcToken, uint256 dstChainId) external view returns (address[] memory);

    /// @notice Retrieves the swap request parameters for a given request ID
    /// @param requestId The unique ID of the swap request
    /// @return swapRequestParams The swap request parameters associated with the request ID
    function getSwapRequestParameters(bytes32 requestId)
        external
        view
        returns (SwapRequestParameters memory swapRequestParams);

    /// @notice Returns an array of swap request IDs where the tokens have been
    ///         transferred to the recipient address on the destination chain
    /// @return An array of bytes32 representing the request IDs
    function getFulfilledTransfers() external view returns (bytes32[] memory);

    /// @notice Returns an array of request IDs with unfulfilled solver refunds
    /// @return An array of bytes32 representing the request IDs
    function getUnfulfilledSolverRefunds() external view returns (bytes32[] memory);

    /// @notice Returns an array of request IDs with fulfilled solver refunds
    /// @return An array of bytes32 representing the request IDs
    function getFulfilledSolverRefunds() external view returns (bytes32[] memory);

    /// @notice Retrieves the receipt for a specific request ID
    /// @param _requestId The request ID to check
    /// @return requestId The unique ID of the swap request
    /// @return srcChainId The source chain ID from which the request originated
    /// @return dstChainId The destination chain ID where the tokens were delivered
    /// @return token The address of the token involved in the transfer
    /// @return fulfilled Indicates if the transfer was fulfilled
    /// @return solver The address of the solver who fulfilled the transfer
    /// @return recipient The address that received the tokens on the destination chain
    /// @return amountOut The amount of tokens transferred to the recipient
    /// @return fulfilledAt The timestamp when the transfer was fulfilled
    function getSwapRequestReceipt(bytes32 _requestId)
        external
        view
        returns (
            bytes32 requestId,
            uint256 srcChainId,
            uint256 dstChainId,
            address token,
            bool fulfilled,
            address solver,
            address recipient,
            uint256 amountOut,
            uint256 fulfilledAt
        );

<<<<<<< HEAD
    /// @notice Retrieves the address of the contract upgrade BLS validator
    /// @return The address of the contract upgrade BLS validator
    function getContractUpgradeBlsValidator() external view returns (address);

    /// @notice Retrieves the current version of the contract
    /// @return The current version of the contract
    function getVersion() external view returns (string memory);
=======
>>>>>>> c57c6e04
    /// @notice Checks if a destination token is mapped for a given source token and destination chain ID
    /// @param srcToken The address of the source token
    /// @param dstChainId The destination chain ID
    /// @param dstToken The address of the destination token
    /// @return True if the destination token is mapped, false otherwise
    function isDstTokenMapped(address srcToken, uint256 dstChainId, address dstToken) external view returns (bool);

    /// @notice Builds swap request parameters based on the provided details
    /// @param tokenIn The address of the input token on the source chain
    /// @param tokenOut The address of the output token on the destination chain
    /// @param amount The amount of tokens to be swapped
    /// @param verificationFeeAmount The verification fee amount
    /// @param solverFeeAmount The solver fee amount
    /// @param dstChainId The destination chain ID
    /// @param recipient The address that will receive the tokens
    /// @param nonce A unique nonce for the request
    /// @return swapRequestParams A SwapRequestParameters struct containing the transfer parameters.
    function buildSwapRequestParameters(
        address tokenIn,
        address tokenOut,
        uint256 amount,
        uint256 verificationFeeAmount,
        uint256 solverFeeAmount,
        uint256 dstChainId,
        address recipient,
        uint256 nonce
    ) external view returns (SwapRequestParameters memory swapRequestParams);

    /// @notice Converts swap request parameters to a message as bytes and BLS format for signing
    /// @param requestId The unique request ID
    /// @return message The encoded message bytes
    /// @return messageAsG1Bytes The message hashed to BLS G1 bytes
    /// @return messageAsG1Point The message hashed to BLS G1 point
    function swapRequestParametersToBytes(bytes32 requestId)
        external
        view
        returns (bytes memory message, bytes memory messageAsG1Bytes, BLS.PointG1 memory messageAsG1Point);

    /// @notice Converts contract upgrade parameters to a message as bytes and BLS format for signing
    /// @return message The encoded message bytes
    /// @return messageAsG1Bytes The message hashed to BLS G1 bytes
    /// @return messageAsG1Point The message hashed to BLS G1 point
    function contractUpgradeParamsToBytes() external view returns (bytes memory, bytes memory, BLS.PointG1 memory);

    // -------- Admin Functions --------

    /// @notice Sets the verification fee in basis points
    /// @param _verificationFeeBps The new verification fee in basis points
    function setVerificationFeeBps(uint256 _verificationFeeBps) external;

    /// @notice Updates the swap request BLS signature validator contract
    /// @param _swapRequestBlsValidator The new swap request BLS validator contract address
    function setSwapRequestBlsValidator(address _swapRequestBlsValidator) external;

    /// @notice Updates the contract upgrade BLS validator contract
    /// @param _contractUpgradeBlsValidator The new contract upgrade BLS validator contract address
    function setContractUpgradeBlsValidator(address _contractUpgradeBlsValidator) external;

    /// @notice Schedules a contract upgrade
    /// @param _newImplementation The address of the new implementation contract
    /// @param _upgradeCalldata The calldata to be sent to the new implementation
    /// @param _upgradeTime The time at which the upgrade can be executed
    function scheduleUpgrade(address _newImplementation, bytes calldata _upgradeCalldata, uint256 _upgradeTime)
        external;

    /// @notice Permits a destination chain ID for swaps
    /// @param chainId The chain ID to be permitted
    function permitDestinationChainId(uint256 chainId) external;

    /// @notice Blocks a destination chain ID from being used for swaps
    /// @param chainId The chain ID to be blocked
    function blockDestinationChainId(uint256 chainId) external;

    /// @notice Sets the token mapping for a specific destination chain
    /// @param dstChainId The destination chain ID
    /// @param dstToken The address of the destination token
    /// @param srcToken The address of the source token
    function setTokenMapping(uint256 dstChainId, address dstToken, address srcToken) external;

    /// @notice Removes the token mapping for a specific destination chain
    /// @param dstChainId The destination chain ID
    /// @param dstToken The address of the destination token
    /// @param srcToken The address of the source token
    function removeTokenMapping(uint256 dstChainId, address dstToken, address srcToken) external;

    /// @notice Withdraws verification fees to a specified address
    /// @param token The token address of the withdrawn fees
    /// @param to The address receiving the withdrawn fees
    function withdrawVerificationFee(address token, address to) external;
}<|MERGE_RESOLUTION|>--- conflicted
+++ resolved
@@ -239,7 +239,6 @@
             uint256 fulfilledAt
         );
 
-<<<<<<< HEAD
     /// @notice Retrieves the address of the contract upgrade BLS validator
     /// @return The address of the contract upgrade BLS validator
     function getContractUpgradeBlsValidator() external view returns (address);
@@ -247,8 +246,7 @@
     /// @notice Retrieves the current version of the contract
     /// @return The current version of the contract
     function getVersion() external view returns (string memory);
-=======
->>>>>>> c57c6e04
+
     /// @notice Checks if a destination token is mapped for a given source token and destination chain ID
     /// @param srcToken The address of the source token
     /// @param dstChainId The destination chain ID

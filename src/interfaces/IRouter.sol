// SPDX-License-Identifier: MIT
pragma solidity ^0.8;

import {BLS} from "bls-solidity/libraries/BLS.sol";

/// @title IRouter
/// @author Randamu
/// @notice Interface for a cross-chain token swap router with BLS (BN254) signature verification.
/// @dev Defines the core functions, events, and data structures for managing cross-chain swaps,
/// @dev including swap requests, fulfillment, fee management, and contract upgrades.
/// @dev Utilizes BLS signatures for secure verification of swap requests and administrative actions.
/// @dev This interface is designed to be implemented by a contract that handles cross-chain token swaps.
/// @dev The contract implementing this interface should manage token transfers, fee calculations,
/// @dev and interaction with BLS signature schemes for security and authenticity.
/// @dev The interface includes events for tracking swap requests, fulfillments, fee updates, and contract upgrades.
interface IRouter {
    // -------- Structs --------

    struct SwapRequestParameters {
        address sender; // Address initiating the swap on the source chain
        address recipient; // Address to receive tokens on the destination chain
        address tokenIn; // Token address on the source chain
        address tokenOut; // Token address on the destination chain
        uint256 amountOut; // Amount to be received by the recipient on the destination chain
        uint256 srcChainId; // Source chain ID where the request originated
        uint256 dstChainId; // Destination chain ID where tokens will be delivered
        uint256 verificationFee; // Total swap fee deducted from the amount
        uint256 solverFee; // Portion of verificationFee paid to the solver
        uint256 nonce; // Unique nonce to prevent replay attacks
        bool executed; // Whether the transfer has been executed
        uint256 requestedAt; // Timestamp when the request was created
    }

    /// @notice Structure to store details of a fulfilled swap request
    struct SwapRequestReceipt {
        bytes32 requestId; // Reference to the original request on the source chain
        uint256 srcChainId; // Source chain ID from which the request originated
        uint256 dstChainId; // Destination chain ID where the request was fulfilled
        address tokenIn; // Token being sent on the source chain
        address tokenOut; // Token being received on the destination chain
        bool fulfilled; // Whether the transfer has been delivered
        address solver; // Address that fulfilled the request
        address recipient; // Recipient of the tokens on the destination chain
        uint256 amountOut; // Amount delivered to the recipient (after fees)
        uint256 fulfilledAt; // Timestamp when the request was fulfilled
    }

    // -------- Events --------

    /// @notice Emitted when a new swap request is created
    /// @param requestId Hash of the transfer parameters
    /// @param srcChainId The source chain ID from which the request originated
    /// @param dstChainId The destination chain ID where the tokens will be delivered
    event SwapRequested(bytes32 indexed requestId, uint256 indexed srcChainId, uint256 indexed dstChainId);

    /// @notice Emitted when a swap request is fulfilled on the destination chain by a solver
    /// @param requestId The unique ID of the swap request
    /// @param srcChainId The source chain ID from which the request originated
    /// @param dstChainId The destination chain ID where the tokens were delivered
    event SwapRequestFulfilled(bytes32 indexed requestId, uint256 indexed srcChainId, uint256 indexed dstChainId);

    /// @notice Emitted when a message is successfully fulfilled by a solver
    /// @param requestId Hash of the transfer parameters
    event SolverPayoutFulfilled(bytes32 indexed requestId);

    /// @notice Emitted when the fee is updated for a request by the sender
    /// @param requestId Hash of the transfer parameters
    event SwapRequestSolverFeeUpdated(bytes32 indexed requestId);

    /// @notice Emitted when the swap fee Bps is updated
    /// @param newFeeBps The new fee in basis points
    event VerificationFeeBpsUpdated(uint256 newFeeBps);

    /// @notice Emitted when the bls validator contract is updated
    /// @param blsValidator The new BLS validator contract address
    event BLSValidatorUpdated(address indexed blsValidator);

    /// @notice Emitted when the destination chain id is permitted
    /// @param chainId The permitted chain id
    event DestinationChainIdPermitted(uint256 chainId);

    /// @notice Emitted when the destination chain id is blocked
    /// @param chainId The blocked chain id
    event DestinationChainIdBlocked(uint256 chainId);

    /// @notice Emitted when a pair of source and destination chain tokens are mapped
    /// @param dstChainId The destination chain id
    /// @param dstToken The destination token address
    /// @param srcToken The source token address
    event TokenMappingAdded(uint256 dstChainId, address dstToken, address srcToken);

    /// @notice Emitted when a pair of source and destination chain tokens are unmapped
    /// @param dstChainId The destination chain id
    /// @param dstToken The destination token address
    /// @param srcToken The source token address
    event TokenMappingRemoved(uint256 dstChainId, address dstToken, address srcToken);

    /// @notice Emitted when swap fees have been withdrawn to a recipient address
    /// @param token The token address of the withdrawn fees
    /// @param recipient The address receiving the withdrawn fees
    /// @param amountOut The amount of fees withdrawn
    event VerificationFeeWithdrawn(address indexed token, address indexed recipient, uint256 amountOut);

    // -------- Core Transfer Logic --------

    /// @notice Initiates a swap request
    /// @param tokenIn The address of the token deposited on the source chain
    /// @param tokenOut The address of the token sent to the recipient on the destination chain
    /// @param amount Amount of tokens to swap
    /// @param fee Total fee amount (in token units) to be paid by the user
    /// @param dstChainId Target chain ID
    /// @param recipient Address to receive swaped tokens on target chain
    /// @return requestId The unique swap request id
    function requestCrossChainSwap(
        address tokenIn,
        address tokenOut,
        uint256 amount,
        uint256 fee,
        uint256 dstChainId,
        address recipient
    ) external returns (bytes32 requestId);

    /// @notice Updates the solver fee for an unfulfilled swap request
    /// @param requestId The unique ID of the swap request to update
    /// @param newFee The new solver fee to be set for the swap request
    function updateSolverFeesIfUnfulfilled(bytes32 requestId, uint256 newFee) external;

    /// @notice Called with a BLS signature to approve a solver’s fulfillment of a swap request.
    /// @notice The solver is sent the amount transferred to the recipient wallet on the destination chain
    ///         plus the solver fee.
    /// @param solver The address of the solver being compensated for their service.
    /// @param requestId The unique ID of the swap request being fulfilled.
    /// @param signature The BLS signature verifying the authenticity of the request.
    function rebalanceSolver(address solver, bytes32 requestId, bytes calldata signature) external;

    /// @notice Relays tokens to the recipient and stores a receipt
    /// @param requestId The original request ID from the source chain
    /// @param sender The sender of the swap request on the source chain
    /// @param recipient The target recipient of the tokens
<<<<<<< HEAD
    /// @param tokenIn The token being sent on the source chain
    /// @param tokenOut The token being received on the destination chain
=======
    /// @param tokenIn The token deposited on the source chain
    /// @param tokenOut The token sent to the recipient on the destination chain
>>>>>>> a1cd7d60
    /// @param amountOut The amount transferred to the recipient on the destination chain
    /// @param srcChainId The ID of the source chain where the request originated
    /// @param nonce The nonce used for the swap request
    function relayTokens(
        bytes32 requestId,
        address sender,
        address recipient,
        address tokenIn,
        address tokenOut,
        uint256 amountOut,
        uint256 srcChainId,
        uint256 nonce
    ) external;

    /// @notice Cancels a scheduled upgrade
    /// @param signature The BLS signature authorising the cancellation
    function cancelUpgrade(bytes calldata signature) external;

    /// @notice Executes a scheduled upgrade
    function executeUpgrade() external;

    // -------- View Functions --------

    /// @notice Calculates the verification fee amount based on the amount to swap
    /// @param amountToSwap The amount to swap
    /// @return The calculated verification fee amount
    /// @return The amount after deducting the verification fee
    function getVerificationFeeAmount(uint256 amountToSwap) external view returns (uint256, uint256);

    /// @notice Retrieves the minimum contract upgrade delay
    /// @return The current minimum delay for upgrade operations
    function getMinimumContractUpgradeDelay() external view returns (uint256);

    /// @notice Generates a unique request ID based on the provided swap request parameters
    /// @param p The swap request parameters
    /// @return The generated request ID
    function getSwapRequestId(SwapRequestParameters memory p) external view returns (bytes32);

    /// @notice Retrieves the current chain ID
    /// @return The current chain ID
    function getChainID() external view returns (uint256);

    /// @notice Retrieves the address of the swap request BLS validator
    /// @return The address of the swap request BLS validator
    function getSwapRequestBlsValidator() external view returns (address);

    /// @notice Retrieves the current verification fee in basis points
    /// @return The current verification fee in basis points
    function getVerificationFeeBps() external view returns (uint256);

    /// @notice Retrieves the total verification fee balance for a specific token
    /// @param token The address of the token
    /// @return The total verification fee balance for the specified token
    function getTotalVerificationFeeBalance(address token) external view returns (uint256);

    /// @notice Checks if a destination chain ID is allowed
    /// @param chainId The chain ID to check
    /// @return True if the chain ID is allowed, false otherwise
    function getAllowedDstChainId(uint256 chainId) external view returns (bool);

    /// @notice Retrieves the token mapping for a given source token and destination chain ID
    /// @param srcToken The address of the source token
    /// @param dstChainId The destination chain ID
    /// @return The address of the mapped destination token
    function getTokenMapping(address srcToken, uint256 dstChainId) external view returns (address[] memory);

    /// @notice Retrieves the swap request parameters for a given request ID
    /// @param requestId The unique ID of the swap request
    /// @return swapRequestParams The swap request parameters associated with the request ID
    function getSwapRequestParameters(bytes32 requestId)
        external
        view
        returns (SwapRequestParameters memory swapRequestParams);

    /// @notice Returns an array of swap request IDs where the tokens have been
    ///         transferred to the recipient address on the destination chain
    /// @return An array of bytes32 representing the request IDs
    function getFulfilledTransfers() external view returns (bytes32[] memory);

    /// @notice Returns an array of request IDs with unfulfilled solver refunds
    /// @return An array of bytes32 representing the request IDs
    function getUnfulfilledSolverRefunds() external view returns (bytes32[] memory);

    /// @notice Returns an array of request IDs with fulfilled solver refunds
    /// @return An array of bytes32 representing the request IDs
    function getFulfilledSolverRefunds() external view returns (bytes32[] memory);

    /// @notice Retrieves the receipt for a specific request ID
    /// @param _requestId The request ID to check
    /// @return requestId The unique ID of the swap request
    /// @return srcChainId The source chain ID from which the request originated
    /// @return dstChainId The destination chain ID where the tokens were delivered
    /// @return tokenIn The token being sent on the source chain
    /// @return tokenOut The token being received on the destination chain
    /// @return fulfilled Indicates if the transfer was fulfilled
    /// @return solver The address of the solver who fulfilled the transfer
    /// @return recipient The address that received the tokens on the destination chain
    /// @return amountOut The amount of tokens transferred to the recipient
    /// @return fulfilledAt The timestamp when the transfer was fulfilled
    function getSwapRequestReceipt(bytes32 _requestId)
        external
        view
        returns (
            bytes32 requestId,
            uint256 srcChainId,
            uint256 dstChainId,
            address tokenIn,
            address tokenOut,
            bool fulfilled,
            address solver,
            address recipient,
            uint256 amountOut,
            uint256 fulfilledAt
        );

    /// @notice Retrieves the address of the contract upgrade BLS validator
    /// @return The address of the contract upgrade BLS validator
    function getContractUpgradeBlsValidator() external view returns (address);

    /// @notice Retrieves the current version of the contract
    /// @return The current version of the contract
    function getVersion() external view returns (string memory);

    /// @notice Checks if a destination token is mapped for a given source token and destination chain ID
    /// @param srcToken The address of the source token
    /// @param dstChainId The destination chain ID
    /// @param dstToken The address of the destination token
    /// @return True if the destination token is mapped, false otherwise
    function isDstTokenMapped(address srcToken, uint256 dstChainId, address dstToken) external view returns (bool);

    /// @notice Builds swap request parameters based on the provided details
    /// @param tokenIn The address of the input token on the source chain
    /// @param tokenOut The address of The token sent to the recipient on the destination chain
    /// @param amount The amount of tokens to be swapped
    /// @param verificationFeeAmount The verification fee amount
    /// @param solverFeeAmount The solver fee amount
    /// @param dstChainId The destination chain ID
    /// @param recipient The address that will receive the tokens
    /// @param nonce A unique nonce for the request
    /// @return swapRequestParams A SwapRequestParameters struct containing the transfer parameters.
    function buildSwapRequestParameters(
        address tokenIn,
        address tokenOut,
        uint256 amount,
        uint256 verificationFeeAmount,
        uint256 solverFeeAmount,
        uint256 dstChainId,
        address recipient,
        uint256 nonce
    ) external view returns (SwapRequestParameters memory swapRequestParams);

    /// @notice Converts swap request parameters to a message as bytes and BLS format for signing
    /// @param requestId The unique request ID
    /// @param solver The address of the solver that fulfilled the request on the destination chain
    /// @return message The encoded message bytes
    /// @return messageAsG1Bytes The message hashed to BLS G1 bytes
    function swapRequestParametersToBytes(bytes32 requestId, address solver)
        external
        view
        returns (bytes memory message, bytes memory messageAsG1Bytes);

    // -------- Admin Functions --------

    /// @notice Sets the verification fee in basis points
    /// @param _verificationFeeBps The new verification fee in basis points
    function setVerificationFeeBps(uint256 _verificationFeeBps) external;

    /// @notice Sets the minimum delay required for scheduling contract upgrades.
    /// @param _minimumContractUpgradeDelay The new minimum delay in seconds
    /// @param signature BLS signature from the admin threshold validating the update
    function setMinimumContractUpgradeDelay(uint256 _minimumContractUpgradeDelay, bytes calldata signature) external;

    /// @notice Updates the swap request BLS signature validator contract
    /// @param _swapRequestBlsValidator The new swap request BLS validator contract address
    /// @param signature The BLS signature authorising the update
    function setSwapRequestBlsValidator(address _swapRequestBlsValidator, bytes calldata signature) external;

    /// @notice Updates the contract upgrade BLS validator contract
    /// @param _contractUpgradeBlsValidator The new contract upgrade BLS validator contract address
    /// @param signature The BLS signature authorising the update
    function setContractUpgradeBlsValidator(address _contractUpgradeBlsValidator, bytes calldata signature) external;

    /// @notice Schedules a contract upgrade
    /// @param _newImplementation The address of the new implementation contract
    /// @param _upgradeCalldata The calldata to be sent to the new implementation
    /// @param _upgradeTime The time at which the upgrade can be executed
    /// @param signature The BLS signature authorising the upgrade
    function scheduleUpgrade(
        address _newImplementation,
        bytes calldata _upgradeCalldata,
        uint256 _upgradeTime,
        bytes calldata signature
    ) external;

    /// @notice Permits a destination chain ID for swaps
    /// @param chainId The chain ID to be permitted
    function permitDestinationChainId(uint256 chainId) external;

    /// @notice Blocks a destination chain ID from being used for swaps
    /// @param chainId The chain ID to be blocked
    function blockDestinationChainId(uint256 chainId) external;

    /// @notice Sets the token mapping for a specific destination chain
    /// @param dstChainId The destination chain ID
    /// @param dstToken The address of the destination token
    /// @param srcToken The address of the source token
    function setTokenMapping(uint256 dstChainId, address dstToken, address srcToken) external;

    /// @notice Removes the token mapping for a specific destination chain
    /// @param dstChainId The destination chain ID
    /// @param dstToken The address of the destination token
    /// @param srcToken The address of the source token
    function removeTokenMapping(uint256 dstChainId, address dstToken, address srcToken) external;

    /// @notice Withdraws verification fees to a specified address
    /// @param token The token address of the withdrawn fees
    /// @param to The address receiving the withdrawn fees
    function withdrawVerificationFee(address token, address to) external;
}<|MERGE_RESOLUTION|>--- conflicted
+++ resolved
@@ -137,13 +137,8 @@
     /// @param requestId The original request ID from the source chain
     /// @param sender The sender of the swap request on the source chain
     /// @param recipient The target recipient of the tokens
-<<<<<<< HEAD
-    /// @param tokenIn The token being sent on the source chain
-    /// @param tokenOut The token being received on the destination chain
-=======
     /// @param tokenIn The token deposited on the source chain
     /// @param tokenOut The token sent to the recipient on the destination chain
->>>>>>> a1cd7d60
     /// @param amountOut The amount transferred to the recipient on the destination chain
     /// @param srcChainId The ID of the source chain where the request originated
     /// @param nonce The nonce used for the swap request

// SPDX-License-Identifier: MIT
pragma solidity ^0.8.0;

import {BLS} from "bls-solidity/BLS.sol";

interface IRouter {
    // -------- Structs --------

    struct SwapRequestParameters {
        address sender; // Address initiating the swap on the source chain
        address recipient; // Address to receive tokens on the destination chain
        address tokenIn; // Token address on the source chain
        address tokenOut; // Token address on the destination chain
        uint256 amountOut; // Amount to be received by the recipient on the destination chain
        uint256 srcChainId; // Source chain ID where the request originated
        uint256 dstChainId; // Destination chain ID where tokens will be delivered
        uint256 verificationFee; // Total swap fee deducted from the amount
        uint256 solverFee; // Portion of verificationFee paid to the solver
        uint256 nonce; // Unique nonce to prevent replay attacks
        bool executed; // Whether the transfer has been executed
        uint256 requestedAt; // Timestamp when the request was created
    }

    /// @notice Structure to store details of a fulfilled swap request
    struct SwapRequestReceipt {
        bytes32 requestId; // Reference to the original request on the source chain
        uint256 srcChainId; // Source chain ID from which the request originated
        uint256 dstChainId; // Destination chain ID where the request was fulfilled
        address token; // Token being transferred
        bool fulfilled; // Whether the transfer has been delivered
        address solver; // Address that fulfilled the request
        address recipient; // Recipient of the tokens on the destination chain
        uint256 amountOut; // Amount delivered to the recipient (after fees)
        uint256 fulfilledAt; // Timestamp when the request was fulfilled
    }

    // -------- Events --------

    /// @notice Emitted when a new swap request is created
    /// @param requestId Hash of the transfer parameters
    /// @param srcChainId The source chain ID from which the request originated
    /// @param dstChainId The destination chain ID where the tokens will be delivered
    event SwapRequested(bytes32 indexed requestId, uint256 indexed srcChainId, uint256 indexed dstChainId);

    /// @notice Emitted when a swap request is fulfilled on the destination chain by a solver
    /// @param requestId The unique ID of the swap request
    /// @param srcChainId The source chain ID from which the request originated
    /// @param dstChainId The destination chain ID where the tokens were delivered
    event SwapRequestFulfilled(bytes32 indexed requestId, uint256 indexed srcChainId, uint256 indexed dstChainId);

    /// @notice Emitted when a message is successfully fulfilled by a solver
    /// @param requestId Hash of the transfer parameters
    event SolverPayoutFulfilled(bytes32 indexed requestId);

    /// @notice Emitted when the fee is updated for a request by the sender
    /// @param requestId Hash of the transfer parameters
    event SwapRequestSolverFeeUpdated(bytes32 indexed requestId);

    /// @notice Emitted when the swap fee Bps is updated
    /// @param newFeeBps The new fee in basis points
    event VerificationFeeBpsUpdated(uint256 newFeeBps);

    /// @notice Emitted when the bls validator contract is updated
    /// @param blsValidator The new BLS validator contract address
    event BLSValidatorUpdated(address indexed blsValidator);

    /// @notice Emitted when the destination chain id is permitted
    /// @param chainId The permitted chain id
    event DestinationChainIdPermitted(uint256 chainId);

    /// @notice Emitted when the destination chain id is blocked
    /// @param chainId The blocked chain id
    event DestinationChainIdBlocked(uint256 chainId);

    /// @notice Emitted when a pair of source and destination chain tokens are mapped
    /// @param dstChainId The destination chain id
    /// @param dstToken The destination token address
    /// @param srcToken The source token address
    event TokenMappingAdded(uint256 dstChainId, address dstToken, address srcToken);

    event TokenMappingRemoved(uint256 dstChainId, address dstToken, address srcToken);

    /// @notice Emitted when swap fees have been withdrawn to a recipient address
    /// @param token The token address of the withdrawn fees
    /// @param recipient The address receiving the withdrawn fees
    /// @param amountOut The amount of fees withdrawn
    event VerificationFeeWithdrawn(address indexed token, address indexed recipient, uint256 amountOut);

    /// @notice Emitted when a contract upgrade is scheduled
    /// @param newImplementation The address of the new implementation contract
    /// @param executeAfter The timestamp after which the upgrade can be executed
    event UpgradeScheduled(address indexed newImplementation, uint256 executeAfter);

    /// @notice Emitted when a scheduled upgrade is cancelled
    /// @param cancelledImplementation The address of the cancelled implementation contract
    event UpgradeCancelled(address indexed cancelledImplementation);

    /// @notice Emitted when a scheduled upgrade is executed
    /// @param newImplementation The address of the new implementation contract
    event UpgradeExecuted(address indexed newImplementation);

    /// @notice Emitted when the BLS validator contract is updated
    /// @param contractUpgradeBlsValidator The new BLS validator contract address
    event ContractUpgradeBLSValidatorUpdated(address indexed contractUpgradeBlsValidator);

    // -------- Core Transfer Logic --------

    /// @notice Initiates a swap request
    /// @param tokenIn Address of the input token on the source chain
    /// @param tokenOut Address of the output token on the destination chain
    /// @param amount Amount of tokens to swap
    /// @param fee Total fee amount (in token units) to be paid by the user
    /// @param dstChainId Target chain ID
    /// @param recipient Address to receive swaped tokens on target chain
    /// @return requestId The unique swap request id
    function requestCrossChainSwap(
        address tokenIn,
        address tokenOut,
        uint256 amount,
        uint256 fee,
        uint256 dstChainId,
        address recipient
    ) external returns (bytes32 requestId);

    /// @notice Updates the solver fee for an unfulfilled swap request
    /// @param requestId The unique ID of the swap request to update
    /// @param newFee The new solver fee to be set for the swap request
    function updateSolverFeesIfUnfulfilled(bytes32 requestId, uint256 newFee) external;

    /// @notice Called with a BLS signature to approve a solver’s fulfillment of a swap request.
    /// @notice The solver is sent the amount transferred to the recipient wallet on the destination chain
    ///         plus the solver fee.
    /// @param solver The address of the solver being compensated for their service.
    /// @param requestId The unique ID of the swap request being fulfilled.
    /// @param signature The BLS signature verifying the authenticity of the request.
    function rebalanceSolver(address solver, bytes32 requestId, bytes calldata signature) external;

    /// @notice Relays tokens to the recipient and stores a receipt
    /// @param token The token being relayed
    /// @param recipient The target recipient of the tokens
    /// @param amountOut The amount transferred to the recipient on the destination chain
    /// @param requestId The original request ID from the source chain
    /// @param srcChainId The ID of the source chain where the request originated
    function relayTokens(address token, address recipient, uint256 amountOut, bytes32 requestId, uint256 srcChainId)
        external;

    /// @notice Cancels a scheduled upgrade
    /// @param signature The BLS signature authorizing the cancellation
    function cancelUpgrade(bytes calldata signature) external;

    /// @notice Executes a scheduled upgrade
    function executeUpgrade() external;

    // -------- View Functions --------

    /// @notice Calculates the verification fee amount based on the amount to swap
    /// @param amountToSwap The amount to swap
    /// @return The calculated verification fee amount
    /// @return The amount after deducting the verification fee
    function getVerificationFeeAmount(uint256 amountToSwap) external view returns (uint256, uint256);

    /// @notice Generates a unique request ID based on the provided swap request parameters
    /// @param p The swap request parameters
    /// @return The generated request ID
    function getSwapRequestId(SwapRequestParameters memory p) external view returns (bytes32);

    /// @notice Retrieves the current chain ID
    /// @return The current chain ID
    function getChainID() external view returns (uint256);

    /// @notice Retrieves the address of the swap request BLS validator
    /// @return The address of the swap request BLS validator
    function getSwapRequestBlsValidator() external view returns (address);

    /// @notice Retrieves the current verification fee in basis points
    /// @return The current verification fee in basis points
    function getVerificationFeeBps() external view returns (uint256);

    /// @notice Retrieves the total verification fee balance for a specific token
    /// @param token The address of the token
    /// @return The total verification fee balance for the specified token
    function getTotalVerificationFeeBalance(address token) external view returns (uint256);

    /// @notice Checks if a destination chain ID is allowed
    /// @param chainId The chain ID to check
    /// @return True if the chain ID is allowed, false otherwise
    function getAllowedDstChainId(uint256 chainId) external view returns (bool);

    /// @notice Retrieves the token mapping for a given source token and destination chain ID
    /// @param srcToken The address of the source token
    /// @param dstChainId The destination chain ID
    /// @return The address of the mapped destination token
    function getTokenMapping(address srcToken, uint256 dstChainId) external view returns (address[] memory);

    /// @notice Retrieves the swap request parameters for a given request ID
    /// @param requestId The unique ID of the swap request
    /// @return swapRequestParams The swap request parameters associated with the request ID
    function getSwapRequestParameters(bytes32 requestId)
        external
        view
        returns (SwapRequestParameters memory swapRequestParams);

    /// @notice Returns an array of swap request IDs where the tokens have been
    ///         transferred to the recipient address on the destination chain
    /// @return An array of bytes32 representing the request IDs
    function getFulfilledTransfers() external view returns (bytes32[] memory);

    /// @notice Returns an array of request IDs with unfulfilled solver refunds
    /// @return An array of bytes32 representing the request IDs
    function getUnfulfilledSolverRefunds() external view returns (bytes32[] memory);

    /// @notice Returns an array of request IDs with fulfilled solver refunds
    /// @return An array of bytes32 representing the request IDs
    function getFulfilledSolverRefunds() external view returns (bytes32[] memory);

    /// @notice Retrieves the receipt for a specific request ID
    /// @param _requestId The request ID to check
    /// @return requestId The unique ID of the swap request
    /// @return srcChainId The source chain ID from which the request originated
    /// @return dstChainId The destination chain ID where the tokens were delivered
    /// @return token The address of the token involved in the transfer
    /// @return fulfilled Indicates if the transfer was fulfilled
    /// @return solver The address of the solver who fulfilled the transfer
    /// @return recipient The address that received the tokens on the destination chain
    /// @return amountOut The amount of tokens transferred to the recipient
    /// @return fulfilledAt The timestamp when the transfer was fulfilled
    function getSwapRequestReceipt(bytes32 _requestId)
        external
        view
        returns (
            bytes32 requestId,
            uint256 srcChainId,
            uint256 dstChainId,
            address token,
            bool fulfilled,
            address solver,
            address recipient,
            uint256 amountOut,
            uint256 fulfilledAt
        );

<<<<<<< HEAD
    /// @notice Retrieves the address of the contract upgrade BLS validator
    /// @return The address of the contract upgrade BLS validator
    function getContractUpgradeBlsValidator() external view returns (address);

    /// @notice Retrieves the current version of the contract
    /// @return The current version of the contract
    function getVersion() external view returns (string memory);
=======
    /// @notice Checks if a destination token is mapped for a given source token and destination chain ID
    /// @param srcToken The address of the source token
    /// @param dstChainId The destination chain ID
    /// @param dstToken The address of the destination token
    /// @return True if the destination token is mapped, false otherwise
    function isDstTokenMapped(address srcToken, uint256 dstChainId, address dstToken) external view returns (bool);
>>>>>>> d5eb0083

    /// @notice Builds swap request parameters based on the provided details
    /// @param tokenIn The address of the input token on the source chain
    /// @param tokenOut The address of the output token on the destination chain
    /// @param amount The amount of tokens to be swapped
    /// @param verificationFeeAmount The verification fee amount
    /// @param solverFeeAmount The solver fee amount
    /// @param dstChainId The destination chain ID
    /// @param recipient The address that will receive the tokens
    /// @param nonce A unique nonce for the request
    /// @return swapRequestParams A SwapRequestParameters struct containing the transfer parameters.
    function buildSwapRequestParameters(
        address tokenIn,
        address tokenOut,
        uint256 amount,
        uint256 verificationFeeAmount,
        uint256 solverFeeAmount,
        uint256 dstChainId,
        address recipient,
        uint256 nonce
    ) external view returns (SwapRequestParameters memory swapRequestParams);

    /// @notice Converts swap request parameters to a message as bytes and BLS format for signing
    /// @param requestId The unique request ID
    /// @return message The encoded message bytes
    /// @return messageAsG1Bytes The message hashed to BLS G1 bytes
    /// @return messageAsG1Point The message hashed to BLS G1 point
    function swapRequestParametersToBytes(bytes32 requestId)
        external
        view
        returns (bytes memory message, bytes memory messageAsG1Bytes, BLS.PointG1 memory messageAsG1Point);

    /// @notice Converts contract upgrade parameters to a message as bytes and BLS format for signing
    /// @return message The encoded message bytes
    /// @return messageAsG1Bytes The message hashed to BLS G1 bytes
    /// @return messageAsG1Point The message hashed to BLS G1 point
    function contractUpgradeParamsToBytes() external view returns (bytes memory, bytes memory, BLS.PointG1 memory);

    // -------- Admin Functions --------

    /// @notice Sets the verification fee in basis points
    /// @param _verificationFeeBps The new verification fee in basis points
    function setVerificationFeeBps(uint256 _verificationFeeBps) external;

    /// @notice Updates the swap request BLS signature validator contract
    /// @param _swapRequestBlsValidator The new swap request BLS validator contract address
    function setSwapRequestBlsValidator(address _swapRequestBlsValidator) external;

    /// @notice Updates the contract upgrade BLS validator contract
    /// @param _contractUpgradeBlsValidator The new contract upgrade BLS validator contract address
    function setContractUpgradeBlsValidator(address _contractUpgradeBlsValidator) external;

    /// @notice Schedules a contract upgrade
    /// @param _newImplementation The address of the new implementation contract
    /// @param _upgradeCalldata The calldata to be sent to the new implementation
    /// @param _upgradeTime The time at which the upgrade can be executed
    function scheduleUpgrade(address _newImplementation, bytes calldata _upgradeCalldata, uint256 _upgradeTime)
        external;

    /// @notice Permits a destination chain ID for swaps
    /// @param chainId The chain ID to be permitted
    function permitDestinationChainId(uint256 chainId) external;

    /// @notice Blocks a destination chain ID from being used for swaps
    /// @param chainId The chain ID to be blocked
    function blockDestinationChainId(uint256 chainId) external;

    /// @notice Sets the token mapping for a specific destination chain
    /// @param dstChainId The destination chain ID
    /// @param dstToken The address of the destination token
    /// @param srcToken The address of the source token
    function setTokenMapping(uint256 dstChainId, address dstToken, address srcToken) external;

    /// @notice Removes the token mapping for a specific destination chain
    /// @param dstChainId The destination chain ID
    /// @param dstToken The address of the destination token
    /// @param srcToken The address of the source token
    function removeTokenMapping(uint256 dstChainId, address dstToken, address srcToken) external;

    /// @notice Withdraws verification fees to a specified address
    /// @param token The token address of the withdrawn fees
    /// @param to The address receiving the withdrawn fees
    function withdrawVerificationFee(address token, address to) external;
}<|MERGE_RESOLUTION|>--- conflicted
+++ resolved
@@ -239,7 +239,6 @@
             uint256 fulfilledAt
         );
 
-<<<<<<< HEAD
     /// @notice Retrieves the address of the contract upgrade BLS validator
     /// @return The address of the contract upgrade BLS validator
     function getContractUpgradeBlsValidator() external view returns (address);
@@ -247,14 +246,12 @@
     /// @notice Retrieves the current version of the contract
     /// @return The current version of the contract
     function getVersion() external view returns (string memory);
-=======
     /// @notice Checks if a destination token is mapped for a given source token and destination chain ID
     /// @param srcToken The address of the source token
     /// @param dstChainId The destination chain ID
     /// @param dstToken The address of the destination token
     /// @return True if the destination token is mapped, false otherwise
     function isDstTokenMapped(address srcToken, uint256 dstChainId, address dstToken) external view returns (bool);
->>>>>>> d5eb0083
 
     /// @notice Builds swap request parameters based on the provided details
     /// @param tokenIn The address of the input token on the source chain

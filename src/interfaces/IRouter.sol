// SPDX-License-Identifier: MIT
pragma solidity ^0.8;

import {BLS} from "bls-solidity/libraries/BLS.sol";

/// @title IRouter
/// @author Randamu
/// @notice Interface for a cross-chain token swap router with BLS (BN254) signature verification.
/// @dev Defines the core functions, events, and data structures for managing cross-chain swaps,
/// @dev including swap requests, fulfillment, fee management, and contract upgrades.
/// @dev Utilizes BLS signatures for secure verification of swap requests and administrative actions.
/// @dev This interface is designed to be implemented by a contract that handles cross-chain token swaps.
/// @dev The contract implementing this interface should manage token transfers, fee calculations,
/// @dev and interaction with BLS signature schemes for security and authenticity.
/// @dev The interface includes events for tracking swap requests, fulfillments, fee updates, and contract upgrades.
interface IRouter {
    // -------- Structs --------

    struct SwapRequestParameters {
        address sender; // Address initiating the swap on the source chain
        address recipient; // Address to receive tokens on the destination chain
        address tokenIn; // Token address on the source chain
        address tokenOut; // Token address on the destination chain
        uint256 amountOut; // Amount to be received by the recipient on the destination chain
        uint256 srcChainId; // Source chain ID where the request originated
        uint256 dstChainId; // Destination chain ID where tokens will be delivered
        uint256 verificationFee; // Total swap fee deducted from the amount
        uint256 solverFee; // Portion of verificationFee paid to the solver
        uint256 nonce; // Unique nonce to prevent replay attacks
        bool executed; // Whether the transfer has been executed
        uint256 requestedAt; // Timestamp when the request was created
    }

    /// @notice Structure to store details of a fulfilled swap request
    struct SwapRequestReceipt {
        bytes32 requestId; // Reference to the original request on the source chain
        uint256 srcChainId; // Source chain ID from which the request originated
        uint256 dstChainId; // Destination chain ID where the request was fulfilled
        address tokenIn; // Token being sent on the source chain
        address tokenOut; // Token being received on the destination chain
        bool fulfilled; // Whether the transfer has been delivered
        address solver; // Address that fulfilled the request
        address recipient; // Recipient of the tokens on the destination chain
        uint256 amountOut; // Amount delivered to the recipient (after fees)
        uint256 fulfilledAt; // Timestamp when the request was fulfilled
    }

    // -------- Events --------

    /// @notice Emitted when a new swap request is created
    /// @param requestId Hash of the transfer parameters
    /// @param srcChainId The source chain ID from which the request originated
    /// @param dstChainId The destination chain ID where the tokens will be delivered
    event SwapRequested(bytes32 indexed requestId, uint256 indexed srcChainId, uint256 indexed dstChainId);

    /// @notice Emitted when a swap request is fulfilled on the destination chain by a solver
    /// @param requestId The unique ID of the swap request
    /// @param srcChainId The source chain ID from which the request originated
    /// @param dstChainId The destination chain ID where the tokens were delivered
    event SwapRequestFulfilled(bytes32 indexed requestId, uint256 indexed srcChainId, uint256 indexed dstChainId);

    /// @notice Emitted when a message is successfully fulfilled by a solver
    /// @param requestId Hash of the transfer parameters
    event SolverPayoutFulfilled(bytes32 indexed requestId);

    /// @notice Emitted when the fee is updated for a request by the sender
    /// @param requestId Hash of the transfer parameters
    event SwapRequestSolverFeeUpdated(bytes32 indexed requestId);

    /// @notice Emitted when the swap fee Bps is updated
    /// @param newFeeBps The new fee in basis points
    event VerificationFeeBpsUpdated(uint256 newFeeBps);

    /// @notice Emitted when the bls validator contract is updated
    /// @param blsValidator The new BLS validator contract address
    event BLSValidatorUpdated(address indexed blsValidator);

    /// @notice Emitted when the destination chain id is permitted
    /// @param chainId The permitted chain id
    event DestinationChainIdPermitted(uint256 chainId);

    /// @notice Emitted when the destination chain id is blocked
    /// @param chainId The blocked chain id
    event DestinationChainIdBlocked(uint256 chainId);

    /// @notice Emitted when a pair of source and destination chain tokens are mapped
    /// @param dstChainId The destination chain id
    /// @param dstToken The destination token address
    /// @param srcToken The source token address
    event TokenMappingAdded(uint256 dstChainId, address dstToken, address srcToken);

    /// @notice Emitted when a pair of source and destination chain tokens are unmapped
    /// @param dstChainId The destination chain id
    /// @param dstToken The destination token address
    /// @param srcToken The source token address
    event TokenMappingRemoved(uint256 dstChainId, address dstToken, address srcToken);

    /// @notice Emitted when swap fees have been withdrawn to a recipient address
    /// @param token The token address of the withdrawn fees
    /// @param recipient The address receiving the withdrawn fees
    /// @param amountOut The amount of fees withdrawn
    event VerificationFeeWithdrawn(address indexed token, address indexed recipient, uint256 amountOut);

    // -------- Core Transfer Logic --------

    /// @notice Initiates a swap request
    /// @param tokenIn The address of the token deposited on the source chain
    /// @param tokenOut The address of the token sent to the recipient on the destination chain
    /// @param amount Amount of tokens to swap
    /// @param fee Total fee amount (in token units) to be paid by the user
    /// @param dstChainId Target chain ID
    /// @param recipient Address to receive swaped tokens on target chain
    /// @return requestId The unique swap request id
    function requestCrossChainSwap(
        address tokenIn,
        address tokenOut,
        uint256 amount,
        uint256 fee,
        uint256 dstChainId,
        address recipient
    ) external returns (bytes32 requestId);

    /// @notice Updates the solver fee for an unfulfilled swap request
    /// @param requestId The unique ID of the swap request to update
    /// @param newFee The new solver fee to be set for the swap request
    function updateSolverFeesIfUnfulfilled(bytes32 requestId, uint256 newFee) external;

    /// @notice Called with a BLS signature to approve a solver’s fulfillment of a swap request.
    /// @notice The solver is sent the amount transferred to the recipient wallet on the destination chain
    ///         plus the solver fee.
    /// @param solver The address of the solver being compensated for their service.
    /// @param requestId The unique ID of the swap request being fulfilled.
    /// @param signature The BLS signature verifying the authenticity of the request.
    function rebalanceSolver(address solver, bytes32 requestId, bytes calldata signature) external;

    /// @notice Relays tokens to the recipient and stores a receipt
<<<<<<< HEAD
    /// @param requestId The original request ID from the source chain
    /// @param sender The sender of the swap request on the source chain
    /// @param recipient The target recipient of the tokens
    /// @param tokenIn The token being sent on the source chain
    /// @param tokenOut The token being received on the destination chain
    /// @param amountOut The amount transferred to the recipient on the destination chain
    /// @param srcChainId The ID of the source chain where the request originated
    /// @param nonce The nonce used for the swap request
    function relayTokens(
=======
    /// @param solverRefundAddress The address to refund the solver on the source chain
    /// @param requestId The original request ID from the source chain
    /// @param sender The sender of the swap request on the source chain
    /// @param recipient The target recipient of the tokens
    /// @param tokenIn The address of the token deposited on the source chain
    /// @param tokenOut The address of the token sent to the recipient on the destination chain
    /// @param amountOut The amount transferred to the recipient on the destination chain
    /// @param srcChainId The ID of the source chain where the request originated
    /// @param nonce The nonce used for the swap request on the source chain for replay protection
    function relayTokens(
        address solverRefundAddress,
>>>>>>> c143127d
        bytes32 requestId,
        address sender,
        address recipient,
        address tokenIn,
        address tokenOut,
        uint256 amountOut,
        uint256 srcChainId,
        uint256 nonce
    ) external;

    /// @notice Cancels a scheduled upgrade
    /// @param signature The BLS signature authorising the cancellation
    function cancelUpgrade(bytes calldata signature) external;

    /// @notice Executes a scheduled upgrade
    function executeUpgrade() external;

    // -------- View Functions --------

    /// @notice Calculates the verification fee amount based on the amount to swap
    /// @param amountToSwap The amount to swap
    /// @return The calculated verification fee amount
    /// @return The amount after deducting the verification fee
    function getVerificationFeeAmount(uint256 amountToSwap) external view returns (uint256, uint256);

    /// @notice Retrieves the minimum contract upgrade delay
    /// @return The current minimum delay for upgrade operations
    function getMinimumContractUpgradeDelay() external view returns (uint256);

    /// @notice Generates a unique request ID based on the provided swap request parameters
    /// @param p The swap request parameters
    /// @return The generated request ID
    function getSwapRequestId(SwapRequestParameters memory p) external view returns (bytes32);

    /// @notice Retrieves the current chain ID
    /// @return The current chain ID
    function getChainID() external view returns (uint256);

    /// @notice Retrieves the address of the swap request BLS validator
    /// @return The address of the swap request BLS validator
    function getSwapRequestBlsValidator() external view returns (address);

    /// @notice Retrieves the current verification fee in basis points
    /// @return The current verification fee in basis points
    function getVerificationFeeBps() external view returns (uint256);

    /// @notice Retrieves the total verification fee balance for a specific token
    /// @param token The address of the token
    /// @return The total verification fee balance for the specified token
    function getTotalVerificationFeeBalance(address token) external view returns (uint256);

    /// @notice Checks if a destination chain ID is allowed
    /// @param chainId The chain ID to check
    /// @return True if the chain ID is allowed, false otherwise
    function getAllowedDstChainId(uint256 chainId) external view returns (bool);

    /// @notice Retrieves the token mapping for a given source token and destination chain ID
    /// @param srcToken The address of the source token
    /// @param dstChainId The destination chain ID
    /// @return The address of the mapped destination token
    function getTokenMapping(address srcToken, uint256 dstChainId) external view returns (address[] memory);

    /// @notice Retrieves the swap request parameters for a given request ID
    /// @param requestId The unique ID of the swap request
    /// @return swapRequestParams The swap request parameters associated with the request ID
    function getSwapRequestParameters(bytes32 requestId)
        external
        view
        returns (SwapRequestParameters memory swapRequestParams);

    /// @notice Returns an array of swap request IDs where the tokens have been
    ///         transferred to the recipient address on the destination chain
    /// @return An array of bytes32 representing the request IDs
    function getFulfilledTransfers() external view returns (bytes32[] memory);

    /// @notice Returns an array of request IDs with unfulfilled solver refunds
    /// @return An array of bytes32 representing the request IDs
    function getUnfulfilledSolverRefunds() external view returns (bytes32[] memory);

    /// @notice Returns an array of request IDs with fulfilled solver refunds
    /// @return An array of bytes32 representing the request IDs
    function getFulfilledSolverRefunds() external view returns (bytes32[] memory);

    /// @notice Retrieves the receipt for a specific request ID
    /// @param _requestId The request ID to check
    /// @return requestId The unique ID of the swap request
    /// @return srcChainId The source chain ID from which the request originated
    /// @return dstChainId The destination chain ID where the tokens were delivered
    /// @return tokenIn The token being sent on the source chain
    /// @return tokenOut The token being received on the destination chain
    /// @return fulfilled Indicates if the transfer was fulfilled
    /// @return solver The address of the solver who fulfilled the transfer
    /// @return recipient The address that received the tokens on the destination chain
    /// @return amountOut The amount of tokens transferred to the recipient
    /// @return fulfilledAt The timestamp when the transfer was fulfilled
    function getSwapRequestReceipt(bytes32 _requestId)
        external
        view
        returns (
            bytes32 requestId,
            uint256 srcChainId,
            uint256 dstChainId,
            address tokenIn,
            address tokenOut,
            bool fulfilled,
            address solver,
            address recipient,
            uint256 amountOut,
            uint256 fulfilledAt
        );

    /// @notice Retrieves the address of the contract upgrade BLS validator
    /// @return The address of the contract upgrade BLS validator
    function getContractUpgradeBlsValidator() external view returns (address);

    /// @notice Retrieves the current version of the contract
    /// @return The current version of the contract
    function getVersion() external view returns (string memory);

    /// @notice Checks if a destination token is mapped for a given source token and destination chain ID
    /// @param srcToken The address of the source token
    /// @param dstChainId The destination chain ID
    /// @param dstToken The address of the destination token
    /// @return True if the destination token is mapped, false otherwise
    function isDstTokenMapped(address srcToken, uint256 dstChainId, address dstToken) external view returns (bool);

    /// @notice Builds swap request parameters based on the provided details
    /// @param tokenIn The address of the input token on the source chain
    /// @param tokenOut The address of the token sent to the recipient on the destination chain
    /// @param amount The amount of tokens to be swapped
    /// @param verificationFeeAmount The verification fee amount
    /// @param solverFeeAmount The solver fee amount
    /// @param dstChainId The destination chain ID
    /// @param recipient The address that will receive the tokens
    /// @param nonce A unique nonce for the request
    /// @return swapRequestParams A SwapRequestParameters struct containing the transfer parameters.
    function buildSwapRequestParameters(
        address tokenIn,
        address tokenOut,
        uint256 amount,
        uint256 verificationFeeAmount,
        uint256 solverFeeAmount,
        uint256 dstChainId,
        address recipient,
        uint256 nonce
    ) external view returns (SwapRequestParameters memory swapRequestParams);

    /// @notice Converts swap request parameters to a message as bytes and BLS format for signing
    /// @param requestId The unique request ID
    /// @param solver The address of the solver that fulfilled the request on the destination chain
    /// @return message The encoded message bytes
    /// @return messageAsG1Bytes The message hashed to BLS G1 bytes
    function swapRequestParametersToBytes(bytes32 requestId, address solver)
        external
        view
        returns (bytes memory message, bytes memory messageAsG1Bytes);

    // -------- Admin Functions --------

    /// @notice Sets the verification fee in basis points
    /// @param _verificationFeeBps The new verification fee in basis points
    function setVerificationFeeBps(uint256 _verificationFeeBps) external;

    /// @notice Sets the minimum delay required for scheduling contract upgrades.
    /// @param _minimumContractUpgradeDelay The new minimum delay in seconds
    /// @param signature BLS signature from the admin threshold validating the update
    function setMinimumContractUpgradeDelay(uint256 _minimumContractUpgradeDelay, bytes calldata signature) external;

    /// @notice Updates the swap request BLS signature validator contract
    /// @param _swapRequestBlsValidator The new swap request BLS validator contract address
    /// @param signature The BLS signature authorising the update
    function setSwapRequestBlsValidator(address _swapRequestBlsValidator, bytes calldata signature) external;

    /// @notice Updates the contract upgrade BLS validator contract
    /// @param _contractUpgradeBlsValidator The new contract upgrade BLS validator contract address
    /// @param signature The BLS signature authorising the update
    function setContractUpgradeBlsValidator(address _contractUpgradeBlsValidator, bytes calldata signature) external;

    /// @notice Schedules a contract upgrade
    /// @param _newImplementation The address of the new implementation contract
    /// @param _upgradeCalldata The calldata to be sent to the new implementation
    /// @param _upgradeTime The time at which the upgrade can be executed
    /// @param signature The BLS signature authorising the upgrade
    function scheduleUpgrade(
        address _newImplementation,
        bytes calldata _upgradeCalldata,
        uint256 _upgradeTime,
        bytes calldata signature
    ) external;

    /// @notice Permits a destination chain ID for swaps
    /// @param chainId The chain ID to be permitted
    function permitDestinationChainId(uint256 chainId) external;

    /// @notice Blocks a destination chain ID from being used for swaps
    /// @param chainId The chain ID to be blocked
    function blockDestinationChainId(uint256 chainId) external;

    /// @notice Sets the token mapping for a specific destination chain
    /// @param dstChainId The destination chain ID
    /// @param dstToken The address of the destination token
    /// @param srcToken The address of the source token
    function setTokenMapping(uint256 dstChainId, address dstToken, address srcToken) external;

    /// @notice Removes the token mapping for a specific destination chain
    /// @param dstChainId The destination chain ID
    /// @param dstToken The address of the destination token
    /// @param srcToken The address of the source token
    function removeTokenMapping(uint256 dstChainId, address dstToken, address srcToken) external;

    /// @notice Withdraws verification fees to a specified address
    /// @param token The token address of the withdrawn fees
    /// @param to The address receiving the withdrawn fees
    function withdrawVerificationFee(address token, address to) external;
}<|MERGE_RESOLUTION|>--- conflicted
+++ resolved
@@ -134,17 +134,6 @@
     function rebalanceSolver(address solver, bytes32 requestId, bytes calldata signature) external;
 
     /// @notice Relays tokens to the recipient and stores a receipt
-<<<<<<< HEAD
-    /// @param requestId The original request ID from the source chain
-    /// @param sender The sender of the swap request on the source chain
-    /// @param recipient The target recipient of the tokens
-    /// @param tokenIn The token being sent on the source chain
-    /// @param tokenOut The token being received on the destination chain
-    /// @param amountOut The amount transferred to the recipient on the destination chain
-    /// @param srcChainId The ID of the source chain where the request originated
-    /// @param nonce The nonce used for the swap request
-    function relayTokens(
-=======
     /// @param solverRefundAddress The address to refund the solver on the source chain
     /// @param requestId The original request ID from the source chain
     /// @param sender The sender of the swap request on the source chain
@@ -156,7 +145,6 @@
     /// @param nonce The nonce used for the swap request on the source chain for replay protection
     function relayTokens(
         address solverRefundAddress,
->>>>>>> c143127d
         bytes32 requestId,
         address sender,
         address recipient,

// SPDX-License-Identifier: MIT
pragma solidity ^0.8.0;

import {IERC20} from "@openzeppelin/contracts/token/ERC20/IERC20.sol";
import {SafeERC20} from "@openzeppelin/contracts/token/ERC20/utils/SafeERC20.sol";
import {ReentrancyGuard} from "@openzeppelin/contracts/utils/ReentrancyGuard.sol";
import {Ownable} from "@openzeppelin/contracts/access/Ownable.sol";
import {EnumerableSet} from "@openzeppelin/contracts/utils/structs/EnumerableSet.sol";

import {ErrorsLib} from "./libraries/ErrorsLib.sol";

import {ISignatureScheme} from "./interfaces/ISignatureScheme.sol";
import {IRouter, BLS} from "./interfaces/IRouter.sol";

/// @title Router Contract for Cross-Chain Token Swaps
/// @notice This contract facilitates cross-chain token swaps with fee management and BLS signature verification.
contract Router is Ownable, ReentrancyGuard, IRouter {
    using SafeERC20 for IERC20;
    using EnumerableSet for EnumerableSet.Bytes32Set;

    /// @notice Basis points divisor
    uint256 public constant BPS_DIVISOR = 10_000;

    /// @notice Max total fee in BPS (50%)
    uint256 public constant MAX_FEE_BPS = 5_000;
    uint256 public verificationFeeBps = 500;

    /// @notice BLS validator used for signature verification
    ISignatureScheme public blsValidator;

    /// @dev Stores all fulfilled swap request IDs
    EnumerableSet.Bytes32Set private fulfilledTransfers;

    /// @dev Stores all unfulfilled solver refunds by request IDs
    EnumerableSet.Bytes32Set private unfulfilledSolverRefunds;

    /// @dev Stores all fulfilled solver refunds by request IDs
    EnumerableSet.Bytes32Set private fulfilledSolverRefunds;

    /// @notice Mapping of requestId => swap request parameters
    mapping(bytes32 => SwapRequestParameters) public swapRequestParameters;

    /// @notice Whitelisted destination chain IDs
    mapping(uint256 => bool) public allowedDstChainIds;

    /// @notice Mapping of srcToken => dstChainId => dstToken
    mapping(address => mapping(uint256 => address)) public tokenMappings;

    /// @notice Accumulated fees per token
    mapping(address => uint256) public totalVerificationFeeBalance;

    /// @notice Unique nonce for each swap request and user
    uint256 public currentNonce;

    /// @dev Mapping of nonce to requester address
    mapping(uint256 => address) public nonceToRequester;

    /// @dev Mapping of requestId to transfer receipt
    mapping(bytes32 => SwapRequestReceipt) public swapRequestReceipts;

    /// @param _owner Initial contract owner
    /// @param _blsValidator BLS validator address
    constructor(address _owner, address _blsValidator) Ownable(_owner) {
        blsValidator = ISignatureScheme(_blsValidator);
    }

    // ---------------------- Core Transfer Logic ----------------------

    /// @notice Initiates a swap request
    /// @param token Address of the ERC20 token to swap
    /// @param amount Amount of tokens to swap
    /// @param fee Total fee amount (in token units) to be paid by the user
    /// @param dstChainId Target chain ID
    /// @param recipient Address to receive swaped tokens on target chain
    /// @return requestId The unique swap request id
    function requestCrossChainSwap(address token, uint256 amount, uint256 fee, uint256 dstChainId, address recipient)
        external
        nonReentrant
        returns (bytes32 requestId)
    {
        require(amount > 0, ErrorsLib.ZeroAmount());
        require(tokenMappings[token][dstChainId] != address(0), ErrorsLib.TokenNotSupported());

        // Calculate the swap fee amount (for the protocol) to be deducted from the total fee
        // based on the total fee provided
<<<<<<< HEAD
        uint256 verificationFeeAmount = getVerificationFeeAmount(fee);
        // Calculate the solver fee by subtracting the swap fee from the total fee
        // The solver fee is the remaining portion of the fee
        // The total fee must be greater than the swap fee to ensure the solver is compensated
        require(fee > verificationFeeAmount, ErrorsLib.FeeTooLow());
        uint256 solverFee = fee - verificationFeeAmount;

        // Accumulate the total swap fees balance for the specified token
        totalVerificationFeeBalance[token] += verificationFeeAmount;
=======
        uint256 swapFeeAmount = getSwapFeeAmount(fee);
        // Calculate the solver fee by subtracting the swap fee from the total fee
        // The solver fee is the remaining portion of the fee
        // The total fee must be greater than the swap fee to ensure the solver is compensated
        require(fee > swapFeeAmount, ErrorsLib.FeeTooLow());

        uint256 solverFee = fee - swapFeeAmount;

        // Accumulate the total swap fees balance for the specified token
        totalSwapFeesBalance[token] += swapFeeAmount;
>>>>>>> b31712ac

        // Generate unique nonce and map it to sender
        uint256 nonce = ++currentNonce;
        nonceToRequester[nonce] = msg.sender;

        SwapRequestParameters memory params =
            buildSwapRequestParameters(token, amount, verificationFeeAmount, solverFee, dstChainId, recipient, nonce);

        requestId = getRequestId(params);

<<<<<<< HEAD
        storeSwapRequest(requestId, params);
=======
        (bytes memory message,,) = transferParamsToBytes(requestId);

        storeTransferRequest(requestId, params);
>>>>>>> b31712ac

        IERC20(token).safeTransferFrom(msg.sender, address(this), amount + fee);

        emit SwapRequested(
            requestId, getChainID(), dstChainId, token, msg.sender, recipient, amount, fee, nonce, block.timestamp
        );
    }

    /// @notice Updates the fee for an unfulfilled swap request
    /// @param requestId The unique ID of the swap request to update
    /// @param newFee The new fee to be set for the swap request
    function updateFeesIfUnfulfilled(bytes32 requestId, uint256 newFee) external nonReentrant {
        SwapRequestParameters storage params = swapRequestParameters[requestId];
        require(!params.executed, ErrorsLib.AlreadyFulfilled());
        require(params.sender == msg.sender, ErrorsLib.UnauthorisedCaller());
        require(
            newFee > params.verificationFee + params.solverFee,
            ErrorsLib.NewFeeTooLow(newFee, params.verificationFee + params.solverFee)
        );

        IERC20(params.token).safeTransferFrom(
            msg.sender, address(this), newFee - (params.verificationFee + params.solverFee)
        );

        // Calculate new swap fee and solver fee from newFee
        uint256 newVerificationFeeAmount = getVerificationFeeAmount(newFee);
        uint256 newSolverFee = newFee - newVerificationFeeAmount;

        // Adjust the totalVerificationFeeBalance for the token
        // Subtract old swap fee, add new swap fee
        totalVerificationFeeBalance[params.token] =
            totalVerificationFeeBalance[params.token] - params.verificationFee + newVerificationFeeAmount;

        // Update the fees in the stored params
        params.verificationFee = newVerificationFeeAmount;
        params.solverFee = newSolverFee;

        // Emit event if needed for tracking fee updates (optional)
        emit SwapRequestFeeUpdated(requestId);
    }

    /// @notice Relays tokens to the recipient and stores a receipt
    /// @param token The token being relayed
    /// @param recipient The target recipient of the tokens
    /// @param amount The net amount delivered (after fees)
    /// @param requestId The original request ID from the source chain
    /// @param srcChainId The ID of the source chain where the request originated
    function relayTokens(address token, address recipient, uint256 amount, bytes32 requestId, uint256 srcChainId)
        external
        nonReentrant
    {
        require(!swapRequestReceipts[requestId].fulfilled, ErrorsLib.AlreadyFulfilled());
        require(token != address(0) && recipient != address(0), ErrorsLib.InvalidTokenOrRecipient());
        require(amount > 0, ErrorsLib.ZeroAmount());

        fulfilledTransfers.add(requestId);

        IERC20(token).safeTransferFrom(msg.sender, recipient, amount);

        swapRequestReceipts[requestId] = SwapRequestReceipt({
            requestId: requestId,
            srcChainId: srcChainId,
            dstChainId: getChainID(),
            token: token,
            fulfilled: true, // indicates the transfer was fulfilled, prevents double fulfillment
            solver: msg.sender,
            recipient: recipient,
            amount: amount,
            fulfilledAt: block.timestamp
        });

        emit SwapRequestFulfilled(
            requestId, srcChainId, getChainID(), token, msg.sender, recipient, amount, block.timestamp
        );
    }

    /// @notice Called with a BLS signature to approve a solver’s fulfillment of a swap request.
    /// @notice The solver is sent the amount transferred to the recipient wallet on the destination chain
    ///         plus the solver fee.
    /// @param solver The address of the solver being compensated for their service.
    /// @param requestId The unique ID of the swap request being fulfilled.
    /// @param signature The BLS signature verifying the authenticity of the request.
    function rebalanceSolver(address solver, bytes32 requestId, bytes calldata signature)
        external
        onlyOwner
        nonReentrant
    {
        SwapRequestParameters storage params = swapRequestParameters[requestId];
        require(!params.executed, ErrorsLib.AlreadyFulfilled());
        /// @dev rebalancing of solvers happens on the source chain router
        require(params.srcChainId == getChainID(), ErrorsLib.SourceChainIdMismatch(params.srcChainId, getChainID()));

<<<<<<< HEAD
        (, bytes memory messageAsG1Bytes,) = swapRequestParametersToBytes(requestId);
=======
        (, bytes memory messageAsG1Bytes,) = transferParamsToBytes(requestId);
>>>>>>> b31712ac
        require(
            blsValidator.verifySignature(messageAsG1Bytes, signature, blsValidator.getPublicKeyBytes()),
            ErrorsLib.BLSSignatureVerificationFailed()
        );

        fulfilledSolverRefunds.add(requestId);
        unfulfilledSolverRefunds.remove(requestId);
        params.executed = true;

        uint256 solverRefund = params.amount + params.solverFee;

        IERC20(params.token).safeTransfer(solver, solverRefund);

        emit SolverPayoutFulfilled(requestId);
    }

    // ---------------------- Utility & View ----------------------

<<<<<<< HEAD
    /// @notice Converts swap request parameters to a message as bytes and BLS format for signing
=======
    /// @notice Converts transfer params to message and BLS format
>>>>>>> b31712ac
    /// @param requestId The unique request ID
    /// @return message The encoded message bytes
    /// @return messageAsG1Bytes The message hashed to BLS G1 bytes
    /// @return messageAsG1Point The message hashed to BLS G1 point
<<<<<<< HEAD
    function swapRequestParametersToBytes(bytes32 requestId)
=======
    function transferParamsToBytes(bytes32 requestId)
>>>>>>> b31712ac
        public
        view
        returns (bytes memory message, bytes memory messageAsG1Bytes, BLS.PointG1 memory messageAsG1Point)
    {
<<<<<<< HEAD
        SwapRequestParameters memory params = getSwapRequestParameters(requestId);
=======
        TransferParams memory params = getTransferParameters(requestId);
>>>>>>> b31712ac
        /// @dev The order of parameters is critical for signature verification
        /// @dev The executed parameter is not used in the message hash
        message = abi.encode(
            params.sender,
            params.recipient,
            params.token,
            params.amount,
            params.srcChainId,
            params.dstChainId,
            params.nonce
        );
        (uint256 x, uint256 y) = blsValidator.hashToPoint(message);
        messageAsG1Point = BLS.PointG1({x: x, y: y});
        messageAsG1Bytes = blsValidator.hashToBytes(message);
    }

<<<<<<< HEAD
    /// @notice Builds swap request parameters based on the provided details
    /// @param token The address of the token to be swapped
    /// @param amount The amount of tokens to be swapped
    /// @param verificationFeeAmount The verification fee amount
    /// @param solverFeeAmount The solver fee amount
    /// @param dstChainId The destination chain ID
    /// @param recipient The address that will receive the tokens
    /// @param nonce A unique nonce for the request
    /// @return swapRequestParams A SwapRequestParameters struct containing the transfer parameters.
    function buildSwapRequestParameters(
=======
    /// @notice Builds a new transfer parameter object
    /// @param token The address of the token to be transferred.
    /// @param amount The amount of tokens to be transferred.
    /// @param swapFeeAmount The fee amount for the swap.
    /// @param solverFeeAmount The fee amount for the solver.
    /// @param dstChainId The ID of the destination chain.
    /// @param recipient The address of the recipient of the transfer.
    /// @param nonce A unique identifier to prevent replay attacks.
    /// @return params A TransferParams struct containing the transfer parameters.
    function buildTransferParams(
>>>>>>> b31712ac
        address token,
        uint256 amount,
        uint256 verificationFeeAmount,
        uint256 solverFeeAmount,
        uint256 dstChainId,
        address recipient,
        uint256 nonce
    ) public view returns (SwapRequestParameters memory swapRequestParams) {
        swapRequestParams = SwapRequestParameters({
            sender: msg.sender,
            recipient: recipient,
            token: token,
            amount: amount,
            srcChainId: getChainID(),
            dstChainId: dstChainId,
            verificationFee: verificationFeeAmount,
            solverFee: solverFeeAmount,
            nonce: nonce,
            executed: false
        });
    }

<<<<<<< HEAD
    /// @notice Calculates the verification fee amount based on total fees
    /// @param totalFees The total fees for which the verification fee is to be calculated
    /// @return The calculated verification fee amount
    function getVerificationFeeAmount(uint256 totalFees) public view returns (uint256) {
        if (verificationFeeBps == 0) return 0;
        return (totalFees * verificationFeeBps) / BPS_DIVISOR;
    }

    /// @notice Generates a unique request ID based on the provided swap request parameters
    /// @param p The swap request parameters
    /// @return The generated request ID
    function getRequestId(SwapRequestParameters memory p) public view returns (bytes32) {
        /// @dev The executed parameter is not used in the request ID hash as it is mutable
        return keccak256(
            abi.encode(
                p.sender,
                p.recipient,
                p.token,
                p.amount,
                getChainID(), // the srcChainId is always the current chain ID
                p.dstChainId,
                p.verificationFee,
                p.solverFee,
                p.nonce
            )
        );
    }

    /// @notice Retrieves the current chain ID
    /// @return The current chain ID
=======
    /// @notice Computes the swap fee in underlying token units
    /// @dev A percentage of the total fee set by the user is reserved as swap fee for the protocol
    /// @param totalFees The total fee amount in token units
    /// @return The calculated swap fee amount in token units
    function getSwapFeeAmount(uint256 totalFees) public view returns (uint256) {
        if (swapFeeBps == 0) return 0;
        return (totalFees * swapFeeBps) / BPS_DIVISOR;
    }

    /// @notice Computes the unique request ID (hash of transfer parameters)
    /// @param p The transfer parameters used to compute the request ID
    /// @return requestId The unique request ID as a bytes32 hash
    function getRequestId(TransferParams memory p) public view returns (bytes32) {
        /// @dev The executed parameter is not used in the request ID hash as it is mutable
        return keccak256(
            abi.encode(
                p.sender, p.recipient, p.token, p.amount, getChainID(), p.dstChainId, p.swapFee, p.solverFee, p.nonce
            )
        );
    }

    /// @notice Returns the current EVM chain ID
    /// @return The current chain ID as a uint256
>>>>>>> b31712ac
    function getChainID() public view returns (uint256) {
        return block.chainid;
    }

<<<<<<< HEAD
    /// @notice Retrieves the current verification fee in basis points
    /// @return The current verification fee in basis points
    function getVerificationFeeBps() external view returns (uint256) {
        return verificationFeeBps;
    }

    /// @notice Retrieves the address of the BLS validator
=======
    /// @notice Returns the swap fee in basis points
    /// @return The swap fee as a uint256
    function getSwapFeeBps() external view returns (uint256) {
        return swapFeeBps;
    }

    /// @notice Returns the chain ID of this contract
    /// @return The chain ID as a uint256
    function getThisChainId() external view returns (uint256) {
        return thisChainId;
    }

    /// @notice Returns the address of the BLS validator
>>>>>>> b31712ac
    /// @return The address of the BLS validator
    function getBlsValidator() external view returns (address) {
        return address(blsValidator);
    }

<<<<<<< HEAD
    /// @notice Retrieves the swap request parameters for a given request ID
    /// @param requestId The unique ID of the swap request
    /// @return swapRequestParams The swap request parameters associated with the request ID
    function getSwapRequestParameters(bytes32 requestId)
        public
        view
        returns (SwapRequestParameters memory swapRequestParams)
    {
        swapRequestParams = swapRequestParameters[requestId];
=======
    /// @notice Returns the transfer parameters for a given request ID
    /// @param requestId The ID of the transfer request
    /// @return transferParams The transfer parameters associated with the request ID
    function getTransferParameters(bytes32 requestId) public view returns (TransferParams memory transferParams) {
        transferParams = transferParameters[requestId];
>>>>>>> b31712ac
    }

    /// @notice Checks if a destination chain ID is allowed
    /// @param chainId The chain ID to check
    /// @return True if the chain ID is allowed, false otherwise
    function getAllowedDstChainId(uint256 chainId) external view returns (bool) {
        return allowedDstChainIds[chainId];
    }

<<<<<<< HEAD
    /// @notice Retrieves the token mapping for a given source token and destination chain ID
    /// @param srcToken The address of the source token
    /// @param dstChainId The destination chain ID
    /// @return The address of the mapped destination token
=======
    /// @notice Returns the token mapping for a source token and destination chain ID
    /// @param srcToken The address of the source token
    /// @param dstChainId The destination chain ID
    /// @return The address of the mapped token on the destination chain
>>>>>>> b31712ac
    function getTokenMapping(address srcToken, uint256 dstChainId) external view returns (address) {
        return tokenMappings[srcToken][dstChainId];
    }

<<<<<<< HEAD
    /// @notice Retrieves the total verification fee balance for a specific token
    /// @param token The address of the token
    /// @return The total verification fee balance for the specified token
    function getTotalVerificationFeeBalance(address token) external view returns (uint256) {
        return totalVerificationFeeBalance[token];
    }

    /// @notice Returns an array of swap request IDs where the tokens have been
    ///         transferred to the recipient address on the destination chain
    /// @return An array of bytes32 representing the request IDs
=======
    /// @notice Returns the total swap fees balance for a given token
    /// @param token The address of the token
    /// @return The total swap fees balance as a uint256
    function getTotalSwapFeesBalance(address token) external view returns (uint256) {
        return totalSwapFeesBalance[token];
    }

    /// @notice Returns an array of fulfilled transfer request IDs
    /// @return An array of bytes32 representing fulfilled transfers
>>>>>>> b31712ac
    function getFulfilledTransfers() external view returns (bytes32[] memory) {
        return fulfilledTransfers.values();
    }

<<<<<<< HEAD
    /// @notice Returns an array of request IDs with unfulfilled solver refunds
    /// @return An array of bytes32 representing the request IDs
=======
    /// @notice Returns an array of unfulfilled solver refund request IDs
    /// @return An array of bytes32 representing unfulfilled solver refunds
>>>>>>> b31712ac
    function getUnfulfilledSolverRefunds() external view returns (bytes32[] memory) {
        return unfulfilledSolverRefunds.values();
    }

<<<<<<< HEAD
    /// @notice Returns an array of request IDs with fulfilled solver refunds
    /// @return An array of bytes32 representing the request IDs
=======
    /// @notice Returns an array of fulfilled solver refund request IDs
    /// @return An array of bytes32 representing fulfilled solver refunds
>>>>>>> b31712ac
    function getFulfilledSolverRefunds() external view returns (bytes32[] memory) {
        return fulfilledSolverRefunds.values();
    }

<<<<<<< HEAD
    /// @notice Retrieves the receipt for a specific request ID
=======
    /// @notice Stores a transfer request and marks as unfulfilled
    function storeTransferRequest(bytes32 requestId, TransferParams memory params) internal {
        transferParameters[requestId] = params;
        unfulfilledSolverRefunds.add(requestId);
    }

    // ---------------------- Admin Functions ----------------------

    /// @notice Sets the swap fee in BPS
    /// @param _swapFeeBps New swap fee
    function setSwapFeeBps(uint256 _swapFeeBps) external onlyOwner {
        require(_swapFeeBps <= MAX_FEE_BPS, ErrorsLib.FeeBpsExceedsThreshold(MAX_FEE_BPS));
        swapFeeBps = _swapFeeBps;
        emit SwapFeeBpsUpdated(swapFeeBps);
    }

    /// @notice Updates the BLS signature validator
    /// @param _blsValidator New validator address
    function setBlsValidator(address _blsValidator) external onlyOwner {
        blsValidator = ISignatureScheme(_blsValidator);
        emit BLSValidatorUpdated(address(blsValidator));
    }

    /// @notice Permits swap requests to a destination chain ID
    /// @param chainId Chain ID to permit
    function permitDestinationChainId(uint256 chainId) external onlyOwner {
        allowedDstChainIds[chainId] = true;
        emit DestinationChainIdPermitted(chainId);
    }

    /// @notice Blocks swap requests to a destination chain ID
    /// @param chainId Chain ID to permit
    function blockDestinationChainId(uint256 chainId) external onlyOwner {
        allowedDstChainIds[chainId] = false;
        emit DestinationChainIdBlocked(chainId);
    }

    /// @notice Sets a token mapping for a cross-chain pair
    /// @param dstChainId Destination chain ID
    /// @param dstToken Token address on the destination chain
    /// @param srcToken Token address on the source chain
    function setTokenMapping(uint256 dstChainId, address dstToken, address srcToken) external onlyOwner {
        require(allowedDstChainIds[dstChainId], ErrorsLib.DestinationChainIdNotSupported(dstChainId));
        tokenMappings[srcToken][dstChainId] = dstToken;
        emit TokenMappingUpdated(dstChainId, dstToken, srcToken);
    }

    /// @notice Withdraws accumulated swap fees
    /// @param token Token address to withdraw
    /// @param to Recipient address
    function withdrawSwapFees(address token, address to) external onlyOwner nonReentrant {
        uint256 amount = totalSwapFeesBalance[token];
        totalSwapFeesBalance[token] = 0;
        IERC20(token).safeTransfer(to, amount);
        emit SwapFeesWithdrawn(token, to, amount);
    }

    /// @notice Gets a transfer receipt for a given requestID
>>>>>>> b31712ac
    /// @param requestId The request ID to check
    /// @return requestId The unique ID of the swap request
    /// @return srcChainId The source chain ID from which the request originated
    /// @return dstChainId The destination chain ID where the tokens were delivered
    /// @return token The address of the token involved in the transfer
    /// @return fulfilled Indicates if the transfer was fulfilled
    /// @return solver The address of the solver who fulfilled the transfer
    /// @return recipient The address that received the tokens on the destination chain
    /// @return amount The amount of tokens transferred to the recipient
    /// @return fulfilledAt The timestamp when the transfer was fulfilled
    function getReceipt(bytes32 _requestId)
        external
        view
        returns (
            bytes32 requestId,
            uint256 srcChainId,
            uint256 dstChainId,
            address token,
            bool fulfilled,
            address solver,
            address recipient,
            uint256 amount,
            uint256 fulfilledAt
        )
    {
        SwapRequestReceipt storage receipt = swapRequestReceipts[_requestId];
        requestId = receipt.requestId;
        srcChainId = receipt.srcChainId;
        dstChainId = receipt.dstChainId;
        token = receipt.token;
        fulfilled = receipt.fulfilled;
        solver = receipt.solver;
        recipient = receipt.recipient;
        amount = receipt.amount;
        fulfilledAt = receipt.fulfilledAt;
    }

    /// @notice Stores a swap request and marks as unfulfilled
    function storeSwapRequest(bytes32 requestId, SwapRequestParameters memory params) internal {
        swapRequestParameters[requestId] = params;
        unfulfilledSolverRefunds.add(requestId);
    }

    // ---------------------- Admin Functions ----------------------

    /// @notice Sets the verification fee in basis points
    /// @param _verificationFeeBps The new verification fee in basis points
    function setVerificationFeeBps(uint256 _verificationFeeBps) external onlyOwner {
        require(_verificationFeeBps <= MAX_FEE_BPS, ErrorsLib.FeeBpsExceedsThreshold(MAX_FEE_BPS));
        verificationFeeBps = _verificationFeeBps;
        emit VerificationFeeBpsUpdated(verificationFeeBps);
    }

    /// @notice Updates the BLS signature validator contract
    /// @param _blsValidator The new BLS validator contract address
    function setBlsValidator(address _blsValidator) external onlyOwner {
        blsValidator = ISignatureScheme(_blsValidator);
        emit BLSValidatorUpdated(address(blsValidator));
    }

    /// @notice Permits a destination chain ID for swaps
    /// @param chainId The chain ID to be permitted
    function permitDestinationChainId(uint256 chainId) external onlyOwner {
        allowedDstChainIds[chainId] = true;
        emit DestinationChainIdPermitted(chainId);
    }

    /// @notice Blocks a destination chain ID from being used for swaps
    /// @param chainId The chain ID to be blocked
    function blockDestinationChainId(uint256 chainId) external onlyOwner {
        allowedDstChainIds[chainId] = false;
        emit DestinationChainIdBlocked(chainId);
    }

    /// @notice Sets the token mapping for a specific destination chain
    /// @param dstChainId The destination chain ID
    /// @param dstToken The address of the destination token
    /// @param srcToken The address of the source token
    function setTokenMapping(uint256 dstChainId, address dstToken, address srcToken) external onlyOwner {
        require(allowedDstChainIds[dstChainId], ErrorsLib.DestinationChainIdNotSupported(dstChainId));
        tokenMappings[srcToken][dstChainId] = dstToken;
        emit TokenMappingUpdated(dstChainId, dstToken, srcToken);
    }

    /// @notice Withdraws verification fees to a specified address
    /// @param token The token address of the withdrawn fees
    /// @param to The address receiving the withdrawn fees
    function withdrawVerificationFee(address token, address to) external onlyOwner nonReentrant {
        uint256 amount = totalVerificationFeeBalance[token];
        totalVerificationFeeBalance[token] = 0;
        IERC20(token).safeTransfer(to, amount);
        emit VerificationFeeWithdrawn(token, to, amount);
    }
}<|MERGE_RESOLUTION|>--- conflicted
+++ resolved
@@ -83,7 +83,6 @@
 
         // Calculate the swap fee amount (for the protocol) to be deducted from the total fee
         // based on the total fee provided
-<<<<<<< HEAD
         uint256 verificationFeeAmount = getVerificationFeeAmount(fee);
         // Calculate the solver fee by subtracting the swap fee from the total fee
         // The solver fee is the remaining portion of the fee
@@ -93,18 +92,6 @@
 
         // Accumulate the total swap fees balance for the specified token
         totalVerificationFeeBalance[token] += verificationFeeAmount;
-=======
-        uint256 swapFeeAmount = getSwapFeeAmount(fee);
-        // Calculate the solver fee by subtracting the swap fee from the total fee
-        // The solver fee is the remaining portion of the fee
-        // The total fee must be greater than the swap fee to ensure the solver is compensated
-        require(fee > swapFeeAmount, ErrorsLib.FeeTooLow());
-
-        uint256 solverFee = fee - swapFeeAmount;
-
-        // Accumulate the total swap fees balance for the specified token
-        totalSwapFeesBalance[token] += swapFeeAmount;
->>>>>>> b31712ac
 
         // Generate unique nonce and map it to sender
         uint256 nonce = ++currentNonce;
@@ -115,13 +102,7 @@
 
         requestId = getRequestId(params);
 
-<<<<<<< HEAD
         storeSwapRequest(requestId, params);
-=======
-        (bytes memory message,,) = transferParamsToBytes(requestId);
-
-        storeTransferRequest(requestId, params);
->>>>>>> b31712ac
 
         IERC20(token).safeTransferFrom(msg.sender, address(this), amount + fee);
 
@@ -214,11 +195,7 @@
         /// @dev rebalancing of solvers happens on the source chain router
         require(params.srcChainId == getChainID(), ErrorsLib.SourceChainIdMismatch(params.srcChainId, getChainID()));
 
-<<<<<<< HEAD
         (, bytes memory messageAsG1Bytes,) = swapRequestParametersToBytes(requestId);
-=======
-        (, bytes memory messageAsG1Bytes,) = transferParamsToBytes(requestId);
->>>>>>> b31712ac
         require(
             blsValidator.verifySignature(messageAsG1Bytes, signature, blsValidator.getPublicKeyBytes()),
             ErrorsLib.BLSSignatureVerificationFailed()
@@ -237,29 +214,17 @@
 
     // ---------------------- Utility & View ----------------------
 
-<<<<<<< HEAD
     /// @notice Converts swap request parameters to a message as bytes and BLS format for signing
-=======
-    /// @notice Converts transfer params to message and BLS format
->>>>>>> b31712ac
     /// @param requestId The unique request ID
     /// @return message The encoded message bytes
     /// @return messageAsG1Bytes The message hashed to BLS G1 bytes
     /// @return messageAsG1Point The message hashed to BLS G1 point
-<<<<<<< HEAD
     function swapRequestParametersToBytes(bytes32 requestId)
-=======
-    function transferParamsToBytes(bytes32 requestId)
->>>>>>> b31712ac
         public
         view
         returns (bytes memory message, bytes memory messageAsG1Bytes, BLS.PointG1 memory messageAsG1Point)
     {
-<<<<<<< HEAD
         SwapRequestParameters memory params = getSwapRequestParameters(requestId);
-=======
-        TransferParams memory params = getTransferParameters(requestId);
->>>>>>> b31712ac
         /// @dev The order of parameters is critical for signature verification
         /// @dev The executed parameter is not used in the message hash
         message = abi.encode(
@@ -276,7 +241,6 @@
         messageAsG1Bytes = blsValidator.hashToBytes(message);
     }
 
-<<<<<<< HEAD
     /// @notice Builds swap request parameters based on the provided details
     /// @param token The address of the token to be swapped
     /// @param amount The amount of tokens to be swapped
@@ -287,18 +251,6 @@
     /// @param nonce A unique nonce for the request
     /// @return swapRequestParams A SwapRequestParameters struct containing the transfer parameters.
     function buildSwapRequestParameters(
-=======
-    /// @notice Builds a new transfer parameter object
-    /// @param token The address of the token to be transferred.
-    /// @param amount The amount of tokens to be transferred.
-    /// @param swapFeeAmount The fee amount for the swap.
-    /// @param solverFeeAmount The fee amount for the solver.
-    /// @param dstChainId The ID of the destination chain.
-    /// @param recipient The address of the recipient of the transfer.
-    /// @param nonce A unique identifier to prevent replay attacks.
-    /// @return params A TransferParams struct containing the transfer parameters.
-    function buildTransferParams(
->>>>>>> b31712ac
         address token,
         uint256 amount,
         uint256 verificationFeeAmount,
@@ -321,7 +273,6 @@
         });
     }
 
-<<<<<<< HEAD
     /// @notice Calculates the verification fee amount based on total fees
     /// @param totalFees The total fees for which the verification fee is to be calculated
     /// @return The calculated verification fee amount
@@ -343,8 +294,6 @@
                 p.amount,
                 getChainID(), // the srcChainId is always the current chain ID
                 p.dstChainId,
-                p.verificationFee,
-                p.solverFee,
                 p.nonce
             )
         );
@@ -352,36 +301,10 @@
 
     /// @notice Retrieves the current chain ID
     /// @return The current chain ID
-=======
-    /// @notice Computes the swap fee in underlying token units
-    /// @dev A percentage of the total fee set by the user is reserved as swap fee for the protocol
-    /// @param totalFees The total fee amount in token units
-    /// @return The calculated swap fee amount in token units
-    function getSwapFeeAmount(uint256 totalFees) public view returns (uint256) {
-        if (swapFeeBps == 0) return 0;
-        return (totalFees * swapFeeBps) / BPS_DIVISOR;
-    }
-
-    /// @notice Computes the unique request ID (hash of transfer parameters)
-    /// @param p The transfer parameters used to compute the request ID
-    /// @return requestId The unique request ID as a bytes32 hash
-    function getRequestId(TransferParams memory p) public view returns (bytes32) {
-        /// @dev The executed parameter is not used in the request ID hash as it is mutable
-        return keccak256(
-            abi.encode(
-                p.sender, p.recipient, p.token, p.amount, getChainID(), p.dstChainId, p.swapFee, p.solverFee, p.nonce
-            )
-        );
-    }
-
-    /// @notice Returns the current EVM chain ID
-    /// @return The current chain ID as a uint256
->>>>>>> b31712ac
     function getChainID() public view returns (uint256) {
         return block.chainid;
     }
 
-<<<<<<< HEAD
     /// @notice Retrieves the current verification fee in basis points
     /// @return The current verification fee in basis points
     function getVerificationFeeBps() external view returns (uint256) {
@@ -389,27 +312,11 @@
     }
 
     /// @notice Retrieves the address of the BLS validator
-=======
-    /// @notice Returns the swap fee in basis points
-    /// @return The swap fee as a uint256
-    function getSwapFeeBps() external view returns (uint256) {
-        return swapFeeBps;
-    }
-
-    /// @notice Returns the chain ID of this contract
-    /// @return The chain ID as a uint256
-    function getThisChainId() external view returns (uint256) {
-        return thisChainId;
-    }
-
-    /// @notice Returns the address of the BLS validator
->>>>>>> b31712ac
     /// @return The address of the BLS validator
     function getBlsValidator() external view returns (address) {
         return address(blsValidator);
     }
 
-<<<<<<< HEAD
     /// @notice Retrieves the swap request parameters for a given request ID
     /// @param requestId The unique ID of the swap request
     /// @return swapRequestParams The swap request parameters associated with the request ID
@@ -419,13 +326,6 @@
         returns (SwapRequestParameters memory swapRequestParams)
     {
         swapRequestParams = swapRequestParameters[requestId];
-=======
-    /// @notice Returns the transfer parameters for a given request ID
-    /// @param requestId The ID of the transfer request
-    /// @return transferParams The transfer parameters associated with the request ID
-    function getTransferParameters(bytes32 requestId) public view returns (TransferParams memory transferParams) {
-        transferParams = transferParameters[requestId];
->>>>>>> b31712ac
     }
 
     /// @notice Checks if a destination chain ID is allowed
@@ -435,22 +335,14 @@
         return allowedDstChainIds[chainId];
     }
 
-<<<<<<< HEAD
     /// @notice Retrieves the token mapping for a given source token and destination chain ID
     /// @param srcToken The address of the source token
     /// @param dstChainId The destination chain ID
     /// @return The address of the mapped destination token
-=======
-    /// @notice Returns the token mapping for a source token and destination chain ID
-    /// @param srcToken The address of the source token
-    /// @param dstChainId The destination chain ID
-    /// @return The address of the mapped token on the destination chain
->>>>>>> b31712ac
     function getTokenMapping(address srcToken, uint256 dstChainId) external view returns (address) {
         return tokenMappings[srcToken][dstChainId];
     }
 
-<<<<<<< HEAD
     /// @notice Retrieves the total verification fee balance for a specific token
     /// @param token The address of the token
     /// @return The total verification fee balance for the specified token
@@ -461,105 +353,23 @@
     /// @notice Returns an array of swap request IDs where the tokens have been
     ///         transferred to the recipient address on the destination chain
     /// @return An array of bytes32 representing the request IDs
-=======
-    /// @notice Returns the total swap fees balance for a given token
-    /// @param token The address of the token
-    /// @return The total swap fees balance as a uint256
-    function getTotalSwapFeesBalance(address token) external view returns (uint256) {
-        return totalSwapFeesBalance[token];
-    }
-
-    /// @notice Returns an array of fulfilled transfer request IDs
-    /// @return An array of bytes32 representing fulfilled transfers
->>>>>>> b31712ac
     function getFulfilledTransfers() external view returns (bytes32[] memory) {
         return fulfilledTransfers.values();
     }
 
-<<<<<<< HEAD
     /// @notice Returns an array of request IDs with unfulfilled solver refunds
     /// @return An array of bytes32 representing the request IDs
-=======
-    /// @notice Returns an array of unfulfilled solver refund request IDs
-    /// @return An array of bytes32 representing unfulfilled solver refunds
->>>>>>> b31712ac
     function getUnfulfilledSolverRefunds() external view returns (bytes32[] memory) {
         return unfulfilledSolverRefunds.values();
     }
 
-<<<<<<< HEAD
     /// @notice Returns an array of request IDs with fulfilled solver refunds
     /// @return An array of bytes32 representing the request IDs
-=======
-    /// @notice Returns an array of fulfilled solver refund request IDs
-    /// @return An array of bytes32 representing fulfilled solver refunds
->>>>>>> b31712ac
     function getFulfilledSolverRefunds() external view returns (bytes32[] memory) {
         return fulfilledSolverRefunds.values();
     }
 
-<<<<<<< HEAD
     /// @notice Retrieves the receipt for a specific request ID
-=======
-    /// @notice Stores a transfer request and marks as unfulfilled
-    function storeTransferRequest(bytes32 requestId, TransferParams memory params) internal {
-        transferParameters[requestId] = params;
-        unfulfilledSolverRefunds.add(requestId);
-    }
-
-    // ---------------------- Admin Functions ----------------------
-
-    /// @notice Sets the swap fee in BPS
-    /// @param _swapFeeBps New swap fee
-    function setSwapFeeBps(uint256 _swapFeeBps) external onlyOwner {
-        require(_swapFeeBps <= MAX_FEE_BPS, ErrorsLib.FeeBpsExceedsThreshold(MAX_FEE_BPS));
-        swapFeeBps = _swapFeeBps;
-        emit SwapFeeBpsUpdated(swapFeeBps);
-    }
-
-    /// @notice Updates the BLS signature validator
-    /// @param _blsValidator New validator address
-    function setBlsValidator(address _blsValidator) external onlyOwner {
-        blsValidator = ISignatureScheme(_blsValidator);
-        emit BLSValidatorUpdated(address(blsValidator));
-    }
-
-    /// @notice Permits swap requests to a destination chain ID
-    /// @param chainId Chain ID to permit
-    function permitDestinationChainId(uint256 chainId) external onlyOwner {
-        allowedDstChainIds[chainId] = true;
-        emit DestinationChainIdPermitted(chainId);
-    }
-
-    /// @notice Blocks swap requests to a destination chain ID
-    /// @param chainId Chain ID to permit
-    function blockDestinationChainId(uint256 chainId) external onlyOwner {
-        allowedDstChainIds[chainId] = false;
-        emit DestinationChainIdBlocked(chainId);
-    }
-
-    /// @notice Sets a token mapping for a cross-chain pair
-    /// @param dstChainId Destination chain ID
-    /// @param dstToken Token address on the destination chain
-    /// @param srcToken Token address on the source chain
-    function setTokenMapping(uint256 dstChainId, address dstToken, address srcToken) external onlyOwner {
-        require(allowedDstChainIds[dstChainId], ErrorsLib.DestinationChainIdNotSupported(dstChainId));
-        tokenMappings[srcToken][dstChainId] = dstToken;
-        emit TokenMappingUpdated(dstChainId, dstToken, srcToken);
-    }
-
-    /// @notice Withdraws accumulated swap fees
-    /// @param token Token address to withdraw
-    /// @param to Recipient address
-    function withdrawSwapFees(address token, address to) external onlyOwner nonReentrant {
-        uint256 amount = totalSwapFeesBalance[token];
-        totalSwapFeesBalance[token] = 0;
-        IERC20(token).safeTransfer(to, amount);
-        emit SwapFeesWithdrawn(token, to, amount);
-    }
-
-    /// @notice Gets a transfer receipt for a given requestID
->>>>>>> b31712ac
     /// @param requestId The request ID to check
     /// @return requestId The unique ID of the swap request
     /// @return srcChainId The source chain ID from which the request originated

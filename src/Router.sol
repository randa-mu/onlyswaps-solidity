// SPDX-License-Identifier: MIT
pragma solidity ^0.8;

import {AccessControlEnumerableUpgradeable} from
    "@openzeppelin/contracts-upgradeable/access/extensions/AccessControlEnumerableUpgradeable.sol";
import {IERC20} from "@openzeppelin/contracts/token/ERC20/IERC20.sol";
import {SafeERC20} from "@openzeppelin/contracts/token/ERC20/utils/SafeERC20.sol";
import {ReentrancyGuard} from "@openzeppelin/contracts/utils/ReentrancyGuard.sol";
import {Ownable} from "@openzeppelin/contracts/access/Ownable.sol";
import {EnumerableSet} from "@openzeppelin/contracts/utils/structs/EnumerableSet.sol";

import {ISignatureScheme} from "bls-solidity/interfaces/ISignatureScheme.sol";

import {ScheduledUpgradeable} from "./ScheduledUpgradeable.sol";

import {ErrorsLib} from "./libraries/ErrorsLib.sol";

import {IRouter, BLS} from "./interfaces/IRouter.sol";

/// @title Router Contract for Cross-Chain Token Swaps
/// @author Randamu
/// @notice This contract facilitates cross-chain token swaps with fee management and BLS signature verification.
contract Router is ReentrancyGuard, IRouter, ScheduledUpgradeable, AccessControlEnumerableUpgradeable {
    using SafeERC20 for IERC20;
    using EnumerableSet for EnumerableSet.Bytes32Set;
    using EnumerableSet for EnumerableSet.AddressSet;

    /// @notice Role identifier for the contract administrator.
    bytes32 public constant ADMIN_ROLE = keccak256("ADMIN_ROLE");

    /// @notice Basis points divisor
    uint256 public constant BPS_DIVISOR = 10_000; // 100%

    /// @notice Max total fee in BPS
    uint256 public constant MAX_FEE_BPS = 5_000; // 50%

    /// @notice Verification fee in BPS
    uint256 public verificationFeeBps;

    /// @notice BLS validator used for swap request signature verification
    ISignatureScheme public swapRequestBlsValidator;

    /// @dev Stores all fulfilled swap request IDs
    EnumerableSet.Bytes32Set private fulfilledTransfers;

    /// @dev Stores all unfulfilled solver refunds by request IDs
    EnumerableSet.Bytes32Set private unfulfilledSolverRefunds;

    /// @dev Stores all fulfilled solver refunds by request IDs
    EnumerableSet.Bytes32Set private fulfilledSolverRefunds;

    /// @notice Mapping of requestId => swap request parameters
    mapping(bytes32 => SwapRequestParameters) public swapRequestParameters;

    /// @notice Whitelisted destination chain IDs
    mapping(uint256 => bool) public allowedDstChainIds;

    /// @notice Mapping of srcToken => dstChainId => dstToken
    mapping(address => mapping(uint256 => EnumerableSet.AddressSet)) private tokenMappings;

    /// @notice Accumulated fees per token
    mapping(address => uint256) public totalVerificationFeeBalance;

    /// @dev Mapping of nonce to requester address
    mapping(uint256 => address) public nonceToRequester;

    /// @dev Mapping of requestId to transfer receipt
    mapping(bytes32 => SwapRequestReceipt) public swapRequestReceipts;

    /// @notice Ensures that only an account with the ADMIN_ROLE can execute a function.
    modifier onlyAdmin() {
        _checkRole(ADMIN_ROLE);
        _;
    }

    /// @custom:oz-upgrades-unsafe-allow constructor
    constructor() {
        _disableInitializers();
    }

    /// @notice Initializes the contract with a signature sender and owner.
    /// @param _owner Initial contract owner
    /// @param _swapRequestBlsValidator BLS validator address for swap request verification
    /// @param _contractUpgradeBlsValidator BLS validator address for contract upgrades
    /// @param _verificationFeeBps Verification fee in basis points
    function initialize(
        address _owner,
        address _swapRequestBlsValidator,
        address _contractUpgradeBlsValidator,
        uint256 _verificationFeeBps
    ) public initializer {
        __UUPSUpgradeable_init();
        __AccessControlEnumerable_init();
        __ScheduledUpgradeable_init(_contractUpgradeBlsValidator, 2 days);

        require(_verificationFeeBps > 0 && _verificationFeeBps <= MAX_FEE_BPS, ErrorsLib.InvalidFeeBps());
        require(_swapRequestBlsValidator != address(0), ErrorsLib.ZeroAddress());
        require(_grantRole(ADMIN_ROLE, _owner), ErrorsLib.GrantRoleFailed());
        require(_grantRole(DEFAULT_ADMIN_ROLE, _owner), ErrorsLib.GrantRoleFailed());

        verificationFeeBps = _verificationFeeBps;
        swapRequestBlsValidator = ISignatureScheme(_swapRequestBlsValidator);
    }

    // ---------------------- Core Logic ----------------------

    /// @notice Initiates a swap request
    /// @param tokenIn The address of the token deposited on the source chain
    /// @param tokenOut The address of the token sent to the recipient on the destination chain
    /// @param amount Amount of tokens to swap
    /// @param solverFee The solver fee (in token units) to be paid by the user
    /// @param dstChainId Target chain ID
    /// @param recipient Address to receive swaped tokens on target chain
    /// @return requestId The unique swap request id
    function requestCrossChainSwap(
        address tokenIn,
        address tokenOut,
        uint256 amount,
        uint256 solverFee,
        uint256 dstChainId,
        address recipient
    ) external nonReentrant returns (bytes32 requestId) {
        require(amount > 0, ErrorsLib.ZeroAmount());
        require(recipient != address(0), ErrorsLib.ZeroAddress());
        require(allowedDstChainIds[dstChainId], ErrorsLib.DestinationChainIdNotSupported(dstChainId));
        require(isDstTokenMapped(tokenIn, dstChainId, tokenOut), ErrorsLib.TokenNotSupported());

        // Calculate the swap fee amount (for the protocol) to be deducted from the total fee
        // based on the total fee provided
        (uint256 verificationFeeAmount, uint256 amountOut) = getVerificationFeeAmount(amount);
        // Calculate the solver fee by subtracting the swap fee from the total fee
        // The solver fee is the remaining portion of the fee
        // The total fee must be greater than the swap fee to ensure the solver is compensated
        require(solverFee > 0, ErrorsLib.FeeTooLow());

        // Accumulate the total verification fees balance for the specified token
        totalVerificationFeeBalance[tokenIn] += verificationFeeAmount;

        // Generate unique nonce and map it to sender
        uint256 nonce = ++currentNonce;
        nonceToRequester[nonce] = msg.sender;

        SwapRequestParameters memory params = buildSwapRequestParameters(
            tokenIn, tokenOut, amountOut, verificationFeeAmount, solverFee, dstChainId, recipient, nonce
        );

        requestId = getSwapRequestId(params);

        storeSwapRequest(requestId, params);

        IERC20(tokenIn).safeTransferFrom(msg.sender, address(this), amount + solverFee);

        emit SwapRequested(requestId, getChainID(), dstChainId);
    }

    /// @notice Updates the solver fee for an unfulfilled swap request
    /// @param requestId The unique ID of the swap request to update
    /// @param newFee The new solver fee to be set for the swap request
    function updateSolverFeesIfUnfulfilled(bytes32 requestId, uint256 newFee) external nonReentrant {
        SwapRequestParameters storage params = swapRequestParameters[requestId];
        require(!params.executed, ErrorsLib.AlreadyFulfilled());
        require(params.sender == msg.sender, ErrorsLib.UnauthorisedCaller());
        require(newFee > params.solverFee, ErrorsLib.NewFeeTooLow(newFee, params.solverFee));

        IERC20(params.tokenIn).safeTransferFrom(msg.sender, address(this), newFee - params.solverFee);

        // Update the fees in the stored params
        params.solverFee = newFee;

        // Emit event if needed for tracking fee updates
        emit SwapRequestSolverFeeUpdated(requestId);
    }

    /// @notice Relays tokens to the recipient and stores a receipt
<<<<<<< HEAD
    /// @param requestId The original request ID from the source chain
    /// @param sender The sender of the swap request on the source chain
    /// @param recipient The target recipient of the tokens
    /// @param tokenIn The token being relayed on the destination chain
    /// @param tokenOut The output token on the destination chain
    /// @param amountOut The amount transferred to the recipient on the destination chain
    /// @param srcChainId The ID of the source chain where the request originated
    /// @param nonce The nonce used for the swap request
    function relayTokens(
=======
    /// @param solverRefundAddress The address to refund the solver on the source chain
    /// @param requestId The original request ID from the source chain
    /// @param sender The sender of the swap request on the source chain
    /// @param recipient The target recipient of the tokens
    /// @param tokenIn The address of the token deposited on the source chain
    /// @param tokenOut The address of the token sent to the recipient on the destination chain
    /// @param amountOut The amount transferred to the recipient on the destination chain
    /// @param srcChainId The ID of the source chain where the request originated
    /// @param nonce The nonce used for the swap request on the source chain for replay protection
    function relayTokens(
        address solverRefundAddress,
>>>>>>> c143127d
        bytes32 requestId,
        address sender,
        address recipient,
        address tokenIn,
        address tokenOut,
        uint256 amountOut,
        uint256 srcChainId,
        uint256 nonce
    ) external nonReentrant {
        require(!swapRequestReceipts[requestId].fulfilled, ErrorsLib.AlreadyFulfilled());
        require(
            tokenIn != address(0) && tokenOut != address(0) && sender != address(0) && recipient != address(0),
            ErrorsLib.InvalidTokenOrRecipient()
        );
<<<<<<< HEAD
=======
        require(solverRefundAddress != address(0), ErrorsLib.ZeroAddress());
>>>>>>> c143127d
        require(amountOut > 0, ErrorsLib.ZeroAmount());
        require(
            srcChainId != getChainID(),
            ErrorsLib.SourceChainIdShouldBeDifferentFromDestination(srcChainId, getChainID())
        );
        require(
            requestId
                == keccak256(
                    abi.encode(
                        sender,
                        recipient,
                        tokenIn,
                        tokenOut,
                        amountOut,
                        srcChainId,
                        // the relayTokens function is called on the destination chain, so dstChainId is the current chain ID
                        getChainID(),
                        nonce
                    )
                ),
            ErrorsLib.SwapRequestParametersMismatch()
        );

        fulfilledTransfers.add(requestId);

<<<<<<< HEAD
        IERC20(tokenIn).safeTransferFrom(msg.sender, recipient, amountOut);
=======
        IERC20(tokenOut).safeTransferFrom(msg.sender, recipient, amountOut);
>>>>>>> c143127d

        swapRequestReceipts[requestId] = SwapRequestReceipt({
            requestId: requestId,
            srcChainId: srcChainId,
            dstChainId: getChainID(),
            tokenIn: tokenIn,
            tokenOut: tokenOut, // tokenOut is the token being received on the destination chain
            fulfilled: true, // indicates the transfer was fulfilled, prevents double fulfillment
            solver: solverRefundAddress,
            recipient: recipient,
            amountOut: amountOut,
            fulfilledAt: block.timestamp
        });

        emit SwapRequestFulfilled(requestId, srcChainId, getChainID());
    }

    /// @notice Called with a BLS signature to approve a solver’s fulfillment of a swap request.
    /// @notice The solver is sent the amount transferred to the recipient wallet on the destination chain
    ///         plus the solver fee.
    /// @param solver The address of the solver being compensated for their service.
    /// @param requestId The unique ID of the swap request being fulfilled.
    /// @param signature The BLS signature verifying the authenticity of the request.
    function rebalanceSolver(address solver, bytes32 requestId, bytes calldata signature) external nonReentrant {
        SwapRequestParameters storage params = swapRequestParameters[requestId];
        require(!params.executed, ErrorsLib.AlreadyFulfilled());
        /// @dev rebalancing of solvers happens on the source chain router
        require(params.srcChainId == getChainID(), ErrorsLib.SourceChainIdMismatch(params.srcChainId, getChainID()));

        (, bytes memory messageAsG1Bytes) = swapRequestParametersToBytes(requestId, solver);
        require(
            swapRequestBlsValidator.verifySignature(messageAsG1Bytes, signature),
            ErrorsLib.BLSSignatureVerificationFailed()
        );

        fulfilledSolverRefunds.add(requestId);
        unfulfilledSolverRefunds.remove(requestId);
        params.executed = true;

        uint256 solverRefund = params.amountOut + params.solverFee;

        IERC20(params.tokenIn).safeTransfer(solver, solverRefund);

        emit SolverPayoutFulfilled(requestId);
    }

    // ---------------------- Utility & View ----------------------

    /// @notice Converts swap request parameters to a message as bytes and BLS format for signing
    /// @param requestId The unique request ID
    /// @param solver The address of the solver that fulfilled the request on the destination chain
    /// @return message The encoded message bytes
    /// @return messageAsG1Bytes The message hashed to BLS G1 bytes
    function swapRequestParametersToBytes(bytes32 requestId, address solver)
        public
        view
        returns (bytes memory message, bytes memory messageAsG1Bytes)
    {
        require(solver != address(0), ErrorsLib.ZeroAddress());
        SwapRequestParameters memory params = getSwapRequestParameters(requestId);
        /// @dev The order of parameters is critical for signature verification
        /// @dev The executed parameter is not used in the message hash
        message = abi.encode(
            solver,
            params.sender,
            params.recipient,
            params.tokenIn,
            params.tokenOut,
            params.amountOut,
            params.srcChainId,
            params.dstChainId,
            params.nonce
        );
        messageAsG1Bytes = swapRequestBlsValidator.hashToBytes(message);
    }

    /// @notice Builds swap request parameters based on the provided details
    /// @param tokenIn The address of the input token on the source chain
    /// @param tokenOut The address of the token sent to the recipient on the destination chain
    /// @param amountOut The amount of tokens to be swapped
    /// @param verificationFeeAmount The verification fee amount
    /// @param solverFeeAmount The solver fee amount
    /// @param dstChainId The destination chain ID
    /// @param recipient The address that will receive the tokens
    /// @param nonce A unique nonce for the request
    /// @return swapRequestParams A SwapRequestParameters struct containing the transfer parameters.
    function buildSwapRequestParameters(
        address tokenIn,
        address tokenOut,
        uint256 amountOut,
        uint256 verificationFeeAmount,
        uint256 solverFeeAmount,
        uint256 dstChainId,
        address recipient,
        uint256 nonce
    ) public view returns (SwapRequestParameters memory swapRequestParams) {
        swapRequestParams = SwapRequestParameters({
            sender: msg.sender,
            recipient: recipient,
            tokenIn: tokenIn,
            tokenOut: tokenOut,
            amountOut: amountOut,
            srcChainId: getChainID(),
            dstChainId: dstChainId,
            verificationFee: verificationFeeAmount,
            solverFee: solverFeeAmount,
            nonce: nonce,
            executed: false,
            requestedAt: block.timestamp
        });
    }

    /// @notice Calculates the verification fee amount based on the amount to swap
    /// @param amountToSwap The amount to swap
    /// @return The calculated verification fee amount
    /// @return The amount after deducting the verification fee
    function getVerificationFeeAmount(uint256 amountToSwap) public view returns (uint256, uint256) {
        uint256 verificationFee = (amountToSwap * verificationFeeBps) / BPS_DIVISOR;
        return (verificationFee, amountToSwap - verificationFee);
    }

    /// @notice Retrieves the minimum contract upgrade delay
    /// @return The current minimum delay for upgrade operations
    function getMinimumContractUpgradeDelay() external view returns (uint256) {
        return minimumContractUpgradeDelay;
    }

    /// @notice Generates a unique request ID based on the provided swap request parameters
    /// @param p The swap request parameters
    /// @return The generated request ID
    function getSwapRequestId(SwapRequestParameters memory p) public view returns (bytes32) {
        /// @dev The executed parameter is not used in the request ID hash as it is mutable
        return keccak256(
            abi.encode(
                p.sender,
                p.recipient,
                p.tokenIn,
                p.tokenOut,
                p.amountOut,
                getChainID(), // the srcChainId is always the current chain ID
                p.dstChainId,
                p.nonce
            )
        );
    }

    /// @notice Retrieves the current chain ID
    /// @return The current chain ID
    function getChainID() public view returns (uint256) {
        return block.chainid;
    }

    /// @notice Retrieves the current version of the contract
    /// @return The current version of the contract
    function getVersion() public pure returns (string memory) {
        return "1.0.0";
    }

    /// @notice Retrieves the current verification fee in basis points
    /// @return The current verification fee in basis points
    function getVerificationFeeBps() external view returns (uint256) {
        return verificationFeeBps;
    }

    /// @notice Retrieves the address of the swap request BLS validator
    /// @return The address of the swap request BLS validator
    function getSwapRequestBlsValidator() external view returns (address) {
        return address(swapRequestBlsValidator);
    }

    /// @notice Retrieves the address of the contract upgrade BLS validator
    /// @return The address of the contract upgrade BLS validator
    function getContractUpgradeBlsValidator() external view returns (address) {
        return address(contractUpgradeBlsValidator);
    }

    /// @notice Retrieves the swap request parameters for a given request ID
    /// @param requestId The unique ID of the swap request
    /// @return swapRequestParams The swap request parameters associated with the request ID
    function getSwapRequestParameters(bytes32 requestId)
        public
        view
        returns (SwapRequestParameters memory swapRequestParams)
    {
        swapRequestParams = swapRequestParameters[requestId];
    }

    /// @notice Checks if a destination chain ID is allowed
    /// @param chainId The chain ID to check
    /// @return True if the chain ID is allowed, false otherwise
    function getAllowedDstChainId(uint256 chainId) external view returns (bool) {
        return allowedDstChainIds[chainId];
    }

    /// @notice Retrieves the token mapping for a given source token and destination chain ID
    /// @param srcToken The address of the source token
    /// @param dstChainId The destination chain ID
    /// @return The address array of the mapped destination tokens
    function getTokenMapping(address srcToken, uint256 dstChainId) external view returns (address[] memory) {
        return tokenMappings[srcToken][dstChainId].values();
    }

    /// @notice Retrieves the total verification fee balance for a specific token
    /// @param token The address of the token
    /// @return The total verification fee balance for the specified token
    function getTotalVerificationFeeBalance(address token) external view returns (uint256) {
        return totalVerificationFeeBalance[token];
    }

    /// @notice Returns an array of swap request IDs where the tokens have been
    ///         transferred to the recipient address on the destination chain
    /// @return An array of bytes32 representing the request IDs
    function getFulfilledTransfers() external view returns (bytes32[] memory) {
        return fulfilledTransfers.values();
    }

    /// @notice Returns an array of request IDs with unfulfilled solver refunds
    /// @return An array of bytes32 representing the request IDs
    function getUnfulfilledSolverRefunds() external view returns (bytes32[] memory) {
        return unfulfilledSolverRefunds.values();
    }

    /// @notice Returns an array of request IDs with fulfilled solver refunds
    /// @return An array of bytes32 representing the request IDs
    function getFulfilledSolverRefunds() external view returns (bytes32[] memory) {
        return fulfilledSolverRefunds.values();
    }

    /// @notice Retrieves the receipt for a specific request ID
    /// @param _requestId The request ID to check
    /// @return requestId The unique ID of the swap request
    /// @return srcChainId The source chain ID from which the request originated
    /// @return dstChainId The destination chain ID where the tokens were delivered
    /// @return tokenIn The token being sent on the source chain
    /// @return tokenOut The token being received on the destination chain
    /// @return fulfilled Indicates if the transfer was fulfilled
    /// @return solver The address of the solver who fulfilled the transfer
    /// @return recipient The address that received the tokens on the destination chain
    /// @return amountOut The amount of tokens transferred to the recipient
    /// @return fulfilledAt The timestamp when the transfer was fulfilled
    function getSwapRequestReceipt(bytes32 _requestId)
        external
        view
        returns (
            bytes32 requestId,
            uint256 srcChainId,
            uint256 dstChainId,
            address tokenIn,
            address tokenOut,
            bool fulfilled,
            address solver,
            address recipient,
            uint256 amountOut,
            uint256 fulfilledAt
        )
    {
        SwapRequestReceipt storage receipt = swapRequestReceipts[_requestId];
        requestId = receipt.requestId;
        srcChainId = receipt.srcChainId;
        dstChainId = receipt.dstChainId;
        tokenIn = receipt.tokenIn;
        tokenOut = receipt.tokenOut;
        fulfilled = receipt.fulfilled;
        solver = receipt.solver;
        recipient = receipt.recipient;
        amountOut = receipt.amountOut;
        fulfilledAt = receipt.fulfilledAt;
    }

    /// @notice Checks if a destination token is mapped for a given source token and destination chain ID
    /// @param srcToken The address of the source token
    /// @param dstChainId The destination chain ID
    /// @param dstToken The address of the destination token
    /// @return True if the destination token is mapped, false otherwise
    function isDstTokenMapped(address srcToken, uint256 dstChainId, address dstToken) public view returns (bool) {
        return tokenMappings[srcToken][dstChainId].contains(dstToken);
    }

    // ---------------------- Admin Functions ----------------------

    /// @notice Sets the verification fee in basis points
    /// @param _verificationFeeBps The new verification fee in basis points
    function setVerificationFeeBps(uint256 _verificationFeeBps) external onlyAdmin {
        require(_verificationFeeBps <= MAX_FEE_BPS, ErrorsLib.FeeBpsExceedsThreshold(MAX_FEE_BPS));
        require(_verificationFeeBps > 0, ErrorsLib.InvalidFeeBps());
        verificationFeeBps = _verificationFeeBps;
        emit VerificationFeeBpsUpdated(verificationFeeBps);
    }

    /// @notice Sets the minimum delay required for scheduling contract upgrades.
    /// @param _minimumContractUpgradeDelay The new minimum delay in seconds
    /// @param signature BLS signature from the admin threshold validating the update
    function setMinimumContractUpgradeDelay(uint256 _minimumContractUpgradeDelay, bytes calldata signature)
        public
        override (IRouter, ScheduledUpgradeable)
    {
        super.setMinimumContractUpgradeDelay(_minimumContractUpgradeDelay, signature);
    }

    /// @notice Updates the swap request BLS signature validator contract
    /// @param _swapRequestBlsValidator The new swap request BLS validator contract address
    /// @param signature The BLS signature authorising the update
    function setSwapRequestBlsValidator(address _swapRequestBlsValidator, bytes calldata signature) external {
        require(_swapRequestBlsValidator != address(0), ErrorsLib.ZeroAddress());
        string memory action = "change-swap-request-bls-validator";
        uint256 nonce = ++currentNonce;
        (, bytes memory messageAsG1Bytes) = blsValidatorUpdateParamsToBytes(action, _swapRequestBlsValidator, nonce);

        require(
            contractUpgradeBlsValidator.verifySignature(messageAsG1Bytes, signature),
            ErrorsLib.BLSSignatureVerificationFailed()
        );
        swapRequestBlsValidator = ISignatureScheme(_swapRequestBlsValidator);
        emit BLSValidatorUpdated(address(swapRequestBlsValidator));
    }

    /// @notice Updates the contract upgrade BLS validator contract
    /// @param _contractUpgradeBlsValidator The new contract upgrade BLS validator contract address
    /// @param signature The BLS signature authorising the update
    function setContractUpgradeBlsValidator(address _contractUpgradeBlsValidator, bytes calldata signature)
        public
        override (IRouter, ScheduledUpgradeable)
    {
        super.setContractUpgradeBlsValidator(_contractUpgradeBlsValidator, signature);
    }

    /// @notice Permits a destination chain ID for swaps
    /// @param chainId The chain ID to be permitted
    function permitDestinationChainId(uint256 chainId) external onlyAdmin {
        allowedDstChainIds[chainId] = true;
        emit DestinationChainIdPermitted(chainId);
    }

    /// @notice Blocks a destination chain ID from being used for swaps
    /// @param chainId The chain ID to be blocked
    function blockDestinationChainId(uint256 chainId) external onlyAdmin {
        allowedDstChainIds[chainId] = false;
        emit DestinationChainIdBlocked(chainId);
    }

    /// @notice Sets the token mapping for a specific destination chain
    /// @param dstChainId The destination chain ID
    /// @param dstToken The address of the destination token
    /// @param srcToken The address of the source token
    function setTokenMapping(uint256 dstChainId, address dstToken, address srcToken) external onlyAdmin {
        require(allowedDstChainIds[dstChainId], ErrorsLib.DestinationChainIdNotSupported(dstChainId));
        require(!tokenMappings[srcToken][dstChainId].contains(dstToken), ErrorsLib.TokenMappingAlreadyExists());
        tokenMappings[srcToken][dstChainId].add(dstToken);
        emit TokenMappingAdded(dstChainId, dstToken, srcToken);
    }

    /// @notice Removes the token mapping for a specific destination chain
    /// @param dstChainId The destination chain ID
    /// @param dstToken The address of the destination token
    /// @param srcToken The address of the source token
    function removeTokenMapping(uint256 dstChainId, address dstToken, address srcToken) external onlyAdmin {
        require(allowedDstChainIds[dstChainId], ErrorsLib.DestinationChainIdNotSupported(dstChainId));
        require(isDstTokenMapped(srcToken, dstChainId, dstToken), ErrorsLib.TokenNotSupported());
        tokenMappings[srcToken][dstChainId].remove(dstToken);
        emit TokenMappingRemoved(dstChainId, dstToken, srcToken);
    }

    /// @notice Withdraws verification fees to a specified address
    /// @param token The token address of the withdrawn fees
    /// @param to The address receiving the withdrawn fees
    function withdrawVerificationFee(address token, address to) external onlyAdmin nonReentrant {
        uint256 amount = totalVerificationFeeBalance[token];
        require(amount > 0, ErrorsLib.ZeroAmount());
        totalVerificationFeeBalance[token] = 0;
        IERC20(token).safeTransfer(to, amount);
        emit VerificationFeeWithdrawn(token, to, amount);
    }

    // ---------------------- Scheduled Upgrade Functions ----------------------

    /// @notice Schedules a contract upgrade
    /// @param newImplementation The address of the new implementation contract
    /// @param upgradeCalldata The calldata to be sent to the new implementation
    /// @param upgradeTime The time at which the upgrade can be executed
    /// @param signature The BLS signature authorising the upgrade
    function scheduleUpgrade(
        address newImplementation,
        bytes calldata upgradeCalldata,
        uint256 upgradeTime,
        bytes calldata signature
    ) public override (IRouter, ScheduledUpgradeable) {
        require(
            keccak256(abi.encodePacked(IRouter(newImplementation).getVersion()))
                != keccak256(abi.encodePacked(getVersion())),
            ErrorsLib.SameVersionUpgradeNotAllowed()
        );
        super.scheduleUpgrade(newImplementation, upgradeCalldata, upgradeTime, signature);
    }

    /// @notice Cancels a scheduled upgrade
    /// @param signature The BLS signature authorising the cancellation
    function cancelUpgrade(bytes calldata signature) public override (IRouter, ScheduledUpgradeable) {
        super.cancelUpgrade(signature);
    }

    /// @notice Executes a scheduled upgrade
    function executeUpgrade() public override (IRouter, ScheduledUpgradeable) {
        super.executeUpgrade();
    }

    // ---------------------- Internal Functions ----------------------

    /// @notice Stores a swap request and marks as unfulfilled
    function storeSwapRequest(bytes32 requestId, SwapRequestParameters memory params) internal {
        swapRequestParameters[requestId] = params;
        unfulfilledSolverRefunds.add(requestId);
    }

    // todo: new logic for request cancellation and refunds

    event SwapRequestCancellationStaged(bytes32 indexed requestId, address indexed user, uint256 initiatedAt);
    event SwapRequestRefundClaimed(bytes32 indexed requestId, address indexed user, uint256 amount);
    event SwapRequestCancellationWindowUpdated(uint256 newWindow);
}<|MERGE_RESOLUTION|>--- conflicted
+++ resolved
@@ -172,17 +172,6 @@
     }
 
     /// @notice Relays tokens to the recipient and stores a receipt
-<<<<<<< HEAD
-    /// @param requestId The original request ID from the source chain
-    /// @param sender The sender of the swap request on the source chain
-    /// @param recipient The target recipient of the tokens
-    /// @param tokenIn The token being relayed on the destination chain
-    /// @param tokenOut The output token on the destination chain
-    /// @param amountOut The amount transferred to the recipient on the destination chain
-    /// @param srcChainId The ID of the source chain where the request originated
-    /// @param nonce The nonce used for the swap request
-    function relayTokens(
-=======
     /// @param solverRefundAddress The address to refund the solver on the source chain
     /// @param requestId The original request ID from the source chain
     /// @param sender The sender of the swap request on the source chain
@@ -194,7 +183,6 @@
     /// @param nonce The nonce used for the swap request on the source chain for replay protection
     function relayTokens(
         address solverRefundAddress,
->>>>>>> c143127d
         bytes32 requestId,
         address sender,
         address recipient,
@@ -209,10 +197,7 @@
             tokenIn != address(0) && tokenOut != address(0) && sender != address(0) && recipient != address(0),
             ErrorsLib.InvalidTokenOrRecipient()
         );
-<<<<<<< HEAD
-=======
         require(solverRefundAddress != address(0), ErrorsLib.ZeroAddress());
->>>>>>> c143127d
         require(amountOut > 0, ErrorsLib.ZeroAmount());
         require(
             srcChainId != getChainID(),
@@ -238,11 +223,7 @@
 
         fulfilledTransfers.add(requestId);
 
-<<<<<<< HEAD
-        IERC20(tokenIn).safeTransferFrom(msg.sender, recipient, amountOut);
-=======
         IERC20(tokenOut).safeTransferFrom(msg.sender, recipient, amountOut);
->>>>>>> c143127d
 
         swapRequestReceipts[requestId] = SwapRequestReceipt({
             requestId: requestId,

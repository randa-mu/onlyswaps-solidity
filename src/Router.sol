--- conflicted
+++ resolved
@@ -9,6 +9,7 @@
 import {IERC20} from "@openzeppelin/contracts/token/ERC20/IERC20.sol";
 import {SafeERC20} from "@openzeppelin/contracts/token/ERC20/utils/SafeERC20.sol";
 import {ReentrancyGuard} from "@openzeppelin/contracts/utils/ReentrancyGuard.sol";
+import {Ownable} from "@openzeppelin/contracts/access/Ownable.sol";
 import {EnumerableSet} from "@openzeppelin/contracts/utils/structs/EnumerableSet.sol";
 
 import {ErrorsLib} from "./libraries/ErrorsLib.sol";
@@ -16,16 +17,11 @@
 import {ISignatureScheme} from "./interfaces/ISignatureScheme.sol";
 import {IRouter, BLS} from "./interfaces/IRouter.sol";
 
-<<<<<<< HEAD
-/// @title Cross-Chain Token Router
-/// @notice Handles token bridging logic, fee distribution, and transfer request verification using BLS signatures
-/// @dev Integrates with off-chain solvers and a destination Swap contract
-contract Router is IRouter, Initializable, UUPSUpgradeable, AccessControlEnumerableUpgradeable, ReentrancyGuard {
-=======
 /// @title Router Contract for Cross-Chain Token Swaps
 /// @notice This contract facilitates cross-chain token swaps with fee management and BLS signature verification.
-contract Router is Ownable, ReentrancyGuard, IRouter {
->>>>>>> ec814fdf
+contract Router is ReentrancyGuard, IRouter, Initializable,
+    UUPSUpgradeable,
+    AccessControlEnumerableUpgradeable {
     using SafeERC20 for IERC20;
     using EnumerableSet for EnumerableSet.Bytes32Set;
 
@@ -44,14 +40,7 @@
 
     /// @notice Max total fee in BPS (50%)
     uint256 public constant MAX_FEE_BPS = 5_000;
-<<<<<<< HEAD
-    uint256 public swapFeeBps = 500;
-
-    /// @notice Current chain ID (immutable)
-    uint256 public thisChainId;
-=======
     uint256 public verificationFeeBps = 500;
->>>>>>> ec814fdf
 
     /// @notice BLS validator used for signature verification
     ISignatureScheme public blsValidator;
@@ -108,6 +97,8 @@
         require(_grantRole(DEFAULT_ADMIN_ROLE, _owner), "Grant role failed");
 
         blsValidator = ISignatureScheme(_blsValidator);
+        // todo 
+        // add a second bls validator for admin and contract upgrade cancellation
     }
 
     /// @notice Authorizes contract upgrades.
@@ -160,17 +151,9 @@
         );
     }
 
-<<<<<<< HEAD
-    /// @notice Updates the fees for a swap request if it has not been fulfilled.
-    /// @param requestId The unique ID of the swap request.
-    /// @param newFee The new fee amount to be set for the swap request.
-    /// @dev This function can only be called by the original sender of the request.
-    /// Emits a SwapRequestFeeUpdated event upon successful fee update.
-=======
     /// @notice Updates the fee for an unfulfilled swap request
     /// @param requestId The unique ID of the swap request to update
     /// @param newFee The new fee to be set for the swap request
->>>>>>> ec814fdf
     function updateFeesIfUnfulfilled(bytes32 requestId, uint256 newFee) external nonReentrant {
         SwapRequestParameters storage params = swapRequestParameters[requestId];
         require(!params.executed, ErrorsLib.AlreadyFulfilled());
@@ -238,16 +221,6 @@
         );
     }
 
-<<<<<<< HEAD
-    // ---------------------- Utility and View Functions ----------------------
-
-    /// @notice Converts transfer parameters to a message and BLS format.
-    /// @param params The transfer parameters to be converted.
-    /// @return message The encoded message containing transfer parameters.
-    /// @return messageAsG1Bytes The message in G1 byte format.
-    /// @return messageAsG1Point The message as a G1 point.
-    function transferParamsToBytes(TransferParams memory params)
-=======
     /// @notice Called with a BLS signature to approve a solver’s fulfillment of a swap request.
     /// @notice The solver is sent the amount transferred to the recipient wallet on the destination chain
     ///         plus the solver fee.
@@ -256,7 +229,7 @@
     /// @param signature The BLS signature verifying the authenticity of the request.
     function rebalanceSolver(address solver, bytes32 requestId, bytes calldata signature)
         external
-        onlyOwner
+        onlyAdmin
         nonReentrant
     {
         SwapRequestParameters storage params = swapRequestParameters[requestId];
@@ -289,7 +262,6 @@
     /// @return messageAsG1Bytes The message hashed to BLS G1 bytes
     /// @return messageAsG1Point The message hashed to BLS G1 point
     function swapRequestParametersToBytes(bytes32 requestId)
->>>>>>> ec814fdf
         public
         view
         returns (bytes memory message, bytes memory messageAsG1Bytes, BLS.PointG1 memory messageAsG1Point)
@@ -311,18 +283,6 @@
         messageAsG1Bytes = blsValidator.hashToBytes(message);
     }
 
-<<<<<<< HEAD
-    /// @notice Builds a new transfer parameter object.
-    /// @param token The address of the token to be transferred.
-    /// @param amount The amount of tokens to be transferred.
-    /// @param swapFeeAmount The amount of the swap fee.
-    /// @param solverFeeAmount The amount of the solver fee.
-    /// @param dstChainId The ID of the destination chain.
-    /// @param recipient The address of the recipient.
-    /// @param nonce A unique nonce for the transfer.
-    /// @return params The constructed TransferParams object.
-    function buildTransferParams(
-=======
     /// @notice Builds swap request parameters based on the provided details
     /// @param token The address of the token to be swapped
     /// @param amount The amount of tokens to be swapped
@@ -333,7 +293,6 @@
     /// @param nonce A unique nonce for the request
     /// @return swapRequestParams A SwapRequestParameters struct containing the transfer parameters.
     function buildSwapRequestParameters(
->>>>>>> ec814fdf
         address token,
         uint256 amount,
         uint256 verificationFeeAmount,
@@ -356,45 +315,6 @@
         });
     }
 
-<<<<<<< HEAD
-    /// @notice Stores a transfer request and marks it as unfulfilled.
-    /// @param requestId The unique ID of the transfer request.
-    /// @param params The transfer parameters to be stored.
-    /// @dev This function is called internally to keep track of unfulfilled requests.
-    function storeTransferRequest(bytes32 requestId, TransferParams memory params) internal {
-        transferParameters[requestId] = params;
-        unfulfilledSolverRefunds.add(requestId);
-    }
-
-    /// @notice Gets the current minimum delay for upgrade operations
-    /// @return The current minimum delay
-    function getMinimumDelay() external view returns (uint256) {
-        return minimumDelay;
-    }
-
-    /// @notice Compares two transfer parameter structs for equality.
-    /// @param a The first transfer parameter struct to compare.
-    /// @param b The second transfer parameter struct to compare.
-    /// @return True if both structs are equal, false otherwise.
-    function isEqual(TransferParams memory a, TransferParams memory b) internal pure returns (bool) {
-        return a.sender == b.sender && a.recipient == b.recipient && a.token == b.token && a.amount == b.amount
-            && a.srcChainId == b.srcChainId && a.dstChainId == b.dstChainId && a.swapFee == b.swapFee
-            && a.solverFee == b.solverFee && a.nonce == b.nonce && a.executed == b.executed;
-    }
-
-    /// @notice Computes the swap fee in underlying token units based on the specified amount.
-    /// @param amount The amount of tokens to calculate the swap fee for.
-    /// @return The calculated swap fee in token units.
-    function getSwapFeeAmount(uint256 amount) public view returns (uint256) {
-        if (swapFeeBps == 0) return 0;
-        return (amount * swapFeeBps) / BPS_DIVISOR;
-    }
-
-    /// @notice Computes the unique request ID by hashing the transfer parameters.
-    /// @param p The transfer parameters for which to compute the request ID.
-    /// @return The unique request ID as a bytes32 hash.
-    function getRequestId(TransferParams memory p) public view returns (bytes32) {
-=======
     /// @notice Calculates the verification fee amount based on total fees
     /// @param totalFees The total fees for which the verification fee is to be calculated
     /// @return The calculated verification fee amount
@@ -408,7 +328,6 @@
     /// @return The generated request ID
     function getRequestId(SwapRequestParameters memory p) public view returns (bytes32) {
         /// @dev The executed parameter is not used in the request ID hash as it is mutable
->>>>>>> ec814fdf
         return keccak256(
             abi.encode(
                 p.sender,
@@ -430,21 +349,6 @@
         return block.chainid;
     }
 
-<<<<<<< HEAD
-    /// @notice Gets the current swap fee in basis points
-    /// @return The current swap fee in BPS
-    function getSwapFeeBps() external view returns (uint256) {
-        return swapFeeBps;
-    }
-
-    /// @notice Gets the current chain ID
-    /// @return The current chain ID
-    function getThisChainId() external view returns (uint256) {
-        return thisChainId;
-    }
-
-    /// @notice Gets the address of the BLS validator
-=======
     /// @notice Retrieves the current verification fee in basis points
     /// @return The current verification fee in basis points
     function getVerificationFeeBps() external view returns (uint256) {
@@ -452,19 +356,11 @@
     }
 
     /// @notice Retrieves the address of the BLS validator
->>>>>>> ec814fdf
     /// @return The address of the BLS validator
     function getBlsValidator() external view returns (address) {
         return address(blsValidator);
     }
 
-<<<<<<< HEAD
-    /// @notice Retrieves the transfer parameters for a given request ID
-    /// @param requestId The unique ID of the transfer request
-    /// @return transferParams The transfer parameters associated with the request ID
-    function getTransferParameters(bytes32 requestId) external view returns (TransferParams memory transferParams) {
-        transferParams = transferParameters[requestId];
-=======
     /// @notice Retrieves the swap request parameters for a given request ID
     /// @param requestId The unique ID of the swap request
     /// @return swapRequestParams The swap request parameters associated with the request ID
@@ -474,7 +370,6 @@
         returns (SwapRequestParameters memory swapRequestParams)
     {
         swapRequestParams = swapRequestParameters[requestId];
->>>>>>> ec814fdf
     }
 
     /// @notice Checks if a destination chain ID is allowed
@@ -487,26 +382,11 @@
     /// @notice Retrieves the token mapping for a given source token and destination chain ID
     /// @param srcToken The address of the source token
     /// @param dstChainId The destination chain ID
-<<<<<<< HEAD
-    /// @return The address of the destination token
-=======
     /// @return The address of the mapped destination token
->>>>>>> ec814fdf
     function getTokenMapping(address srcToken, uint256 dstChainId) external view returns (address) {
         return tokenMappings[srcToken][dstChainId];
     }
 
-<<<<<<< HEAD
-    /// @notice Gets the total accumulated swap fees for a specific token
-    /// @param token The address of the token to check
-    /// @return The total swap fees balance for the specified token
-    function getTotalSwapFeesBalance(address token) external view returns (uint256) {
-        return totalSwapFeesBalance[token];
-    }
-
-    /// @notice Retrieves all fulfilled transfer request IDs
-    /// @return An array of fulfilled transfer request IDs
-=======
     /// @notice Retrieves the total verification fee balance for a specific token
     /// @param token The address of the token
     /// @return The total verification fee balance for the specified token
@@ -517,128 +397,23 @@
     /// @notice Returns an array of swap request IDs where the tokens have been
     ///         transferred to the recipient address on the destination chain
     /// @return An array of bytes32 representing the request IDs
->>>>>>> ec814fdf
     function getFulfilledTransfers() external view returns (bytes32[] memory) {
         return fulfilledTransfers.values();
     }
 
-<<<<<<< HEAD
-    /// @notice Retrieves all unfulfilled solver refund request IDs
-    /// @return An array of unfulfilled solver refund request IDs
-=======
     /// @notice Returns an array of request IDs with unfulfilled solver refunds
     /// @return An array of bytes32 representing the request IDs
->>>>>>> ec814fdf
     function getUnfulfilledSolverRefunds() external view returns (bytes32[] memory) {
         return unfulfilledSolverRefunds.values();
     }
 
-<<<<<<< HEAD
-    /// @notice Retrieves all fulfilled solver refund request IDs
-    /// @return An array of fulfilled solver refund request IDs
-=======
     /// @notice Returns an array of request IDs with fulfilled solver refunds
     /// @return An array of bytes32 representing the request IDs
->>>>>>> ec814fdf
     function getFulfilledSolverRefunds() external view returns (bytes32[] memory) {
         return fulfilledSolverRefunds.values();
     }
 
-<<<<<<< HEAD
-    // ---------------------- Admin Functions ----------------------
-
-    /// @notice Approves a solver’s fulfillment of a swap request using a dcipher signature.
-    /// @param solver The address of the solver being paid.
-    /// @param requestId The unique ID of the request.
-    /// @param signature The BLS signature of the message.
-    /// @dev This function can only be called by an admin and ensures that the request has not been executed.
-    /// Emits a SwapRequestFulfilled event upon successful approval.
-    function rebalanceSolver(address solver, bytes32 requestId, bytes calldata signature)
-        external
-        onlyAdmin
-        nonReentrant
-    {
-        TransferParams storage params = transferParameters[requestId];
-        require(!params.executed, ErrorsLib.AlreadyFulfilled());
-        /// @dev rebalancing of solvers happens on the source chain router
-        require(params.srcChainId == thisChainId, ErrorsLib.SourceChainIdMismatch(params.srcChainId, thisChainId));
-
-        (, bytes memory messageAsG1Bytes,) = transferParamsToBytes(params);
-        require(
-            blsValidator.verifySignature(messageAsG1Bytes, signature, blsValidator.getPublicKeyBytes()),
-            ErrorsLib.BLSSignatureVerificationFailed()
-        );
-
-        fulfilledSolverRefunds.add(requestId);
-        unfulfilledSolverRefunds.remove(requestId);
-        params.executed = true;
-
-        uint256 solverRefund = params.amount + params.solverFee;
-
-        IERC20(params.token).safeTransfer(solver, solverRefund);
-
-        emit SwapRequestFulfilled(requestId);
-    }
-
-    /// @notice Sets the minimum delay for upgrade operations
-    /// @param _minimumDelay New minimum delay
-    function setMinimumDelay(uint256 _minimumDelay) external onlyAdmin {
-        minimumDelay = _minimumDelay;
-    }
-
-    /// @notice Sets the swap fee in BPS
-    /// @param _swapFeeBps New swap fee
-    function setSwapFeeBps(uint256 _swapFeeBps) external onlyAdmin {
-        require(_swapFeeBps <= MAX_FEE_BPS, ErrorsLib.FeeBpsExceedsThreshold(MAX_FEE_BPS));
-        swapFeeBps = _swapFeeBps;
-        emit SwapFeeBpsUpdated(swapFeeBps);
-    }
-
-    /// @notice Updates the BLS signature validator
-    /// @param _blsValidator New validator address
-    function setBlsValidator(address _blsValidator) external onlyAdmin {
-        blsValidator = ISignatureScheme(_blsValidator);
-        emit BLSValidatorUpdated(address(blsValidator));
-    }
-
-    /// @notice Permits swap requests to a destination chain ID
-    /// @param chainId Chain ID to permit
-    function permitDestinationChainId(uint256 chainId) external onlyAdmin {
-        allowedDstChainIds[chainId] = true;
-        emit DestinationChainIdPermitted(chainId);
-    }
-
-    /// @notice Blocks swap requests to a destination chain ID
-    /// @param chainId Chain ID to permit
-    function blockDestinationChainId(uint256 chainId) external onlyAdmin {
-        allowedDstChainIds[chainId] = false;
-        emit DestinationChainIdBlocked(chainId);
-    }
-
-    /// @notice Sets a token mapping for a cross-chain pair
-    /// @param dstChainId Destination chain ID
-    /// @param dstToken Token address on the destination chain
-    /// @param srcToken Token address on the source chain
-    function setTokenMapping(uint256 dstChainId, address dstToken, address srcToken) external onlyAdmin {
-        require(allowedDstChainIds[dstChainId], ErrorsLib.DestinationChainIdNotSupported(dstChainId));
-        tokenMappings[srcToken][dstChainId] = dstToken;
-        emit TokenMappingUpdated(dstChainId, dstToken, srcToken);
-    }
-
-    /// @notice Withdraws accumulated swap fees
-    /// @param token Token address to withdraw
-    /// @param to Recipient address
-    function withdrawSwapFees(address token, address to) external onlyAdmin nonReentrant {
-        uint256 amount = totalSwapFeesBalance[token];
-        totalSwapFeesBalance[token] = 0;
-        IERC20(token).safeTransfer(to, amount);
-        emit SwapFeesWithdrawn(token, to, amount);
-    }
-
-    /// @notice Gets a transfer receipt for a given requestID
-=======
     /// @notice Retrieves the receipt for a specific request ID
->>>>>>> ec814fdf
     /// @param requestId The request ID to check
     /// @return requestId The unique ID of the swap request
     /// @return srcChainId The source chain ID from which the request originated
@@ -676,46 +451,6 @@
         fulfilledAt = receipt.fulfilledAt;
     }
 
-<<<<<<< HEAD
-    // ---------------------- Upgrade Scheduling Functions ----------------------
-
-    function scheduleUpgrade(address newImplementation, uint256 executeAfter) external onlyAdmin {
-        // TODO: add threshold signature validation??
-        require(newImplementation != address(0), "Invalid implementation");
-        require(executeAfter >= block.timestamp + minimumDelay, "Too soon");
-
-        pendingImplementation = newImplementation;
-        pendingTimestamp = executeAfter;
-
-        emit UpgradeScheduled(newImplementation, executeAfter);
-    }
-
-    function cancelUpgrade() external onlyAdmin {
-        // TODO: add threshold signature validation
-        require(pendingImplementation != address(0), "No upgrade pending");
-
-        address cancelledImpl = pendingImplementation;
-        pendingImplementation = address(0);
-        pendingTimestamp = 0;
-
-        emit UpgradeCancelled(cancelledImpl);
-    }
-
-    function executeUpgradeAndCall(bytes memory data) external onlyAdmin {
-        require(pendingImplementation != address(0), "No upgrade pending");
-        require(block.timestamp >= pendingTimestamp, "Too early");
-
-        address newImpl = pendingImplementation;
-
-        // Reset pending upgrade before upgrading
-        pendingImplementation = address(0);
-        pendingTimestamp = 0;
-
-        // Perform upgrade + call
-        upgradeToAndCall(newImpl, data);
-
-        emit UpgradeExecuted(newImpl);
-=======
     /// @notice Stores a swap request and marks as unfulfilled
     function storeSwapRequest(bytes32 requestId, SwapRequestParameters memory params) internal {
         swapRequestParameters[requestId] = params;
@@ -726,7 +461,7 @@
 
     /// @notice Sets the verification fee in basis points
     /// @param _verificationFeeBps The new verification fee in basis points
-    function setVerificationFeeBps(uint256 _verificationFeeBps) external onlyOwner {
+    function setVerificationFeeBps(uint256 _verificationFeeBps) external onlyAdmin {
         require(_verificationFeeBps <= MAX_FEE_BPS, ErrorsLib.FeeBpsExceedsThreshold(MAX_FEE_BPS));
         verificationFeeBps = _verificationFeeBps;
         emit VerificationFeeBpsUpdated(verificationFeeBps);
@@ -734,21 +469,21 @@
 
     /// @notice Updates the BLS signature validator contract
     /// @param _blsValidator The new BLS validator contract address
-    function setBlsValidator(address _blsValidator) external onlyOwner {
+    function setBlsValidator(address _blsValidator) external onlyAdmin {
         blsValidator = ISignatureScheme(_blsValidator);
         emit BLSValidatorUpdated(address(blsValidator));
     }
 
     /// @notice Permits a destination chain ID for swaps
     /// @param chainId The chain ID to be permitted
-    function permitDestinationChainId(uint256 chainId) external onlyOwner {
+    function permitDestinationChainId(uint256 chainId) external onlyAdmin {
         allowedDstChainIds[chainId] = true;
         emit DestinationChainIdPermitted(chainId);
     }
 
     /// @notice Blocks a destination chain ID from being used for swaps
     /// @param chainId The chain ID to be blocked
-    function blockDestinationChainId(uint256 chainId) external onlyOwner {
+    function blockDestinationChainId(uint256 chainId) external onlyAdmin {
         allowedDstChainIds[chainId] = false;
         emit DestinationChainIdBlocked(chainId);
     }
@@ -757,7 +492,7 @@
     /// @param dstChainId The destination chain ID
     /// @param dstToken The address of the destination token
     /// @param srcToken The address of the source token
-    function setTokenMapping(uint256 dstChainId, address dstToken, address srcToken) external onlyOwner {
+    function setTokenMapping(uint256 dstChainId, address dstToken, address srcToken) external onlyAdmin {
         require(allowedDstChainIds[dstChainId], ErrorsLib.DestinationChainIdNotSupported(dstChainId));
         tokenMappings[srcToken][dstChainId] = dstToken;
         emit TokenMappingUpdated(dstChainId, dstToken, srcToken);
@@ -766,11 +501,10 @@
     /// @notice Withdraws verification fees to a specified address
     /// @param token The token address of the withdrawn fees
     /// @param to The address receiving the withdrawn fees
-    function withdrawVerificationFee(address token, address to) external onlyOwner nonReentrant {
+    function withdrawVerificationFee(address token, address to) external onlyAdmin nonReentrant {
         uint256 amount = totalVerificationFeeBalance[token];
         totalVerificationFeeBalance[token] = 0;
         IERC20(token).safeTransfer(to, amount);
         emit VerificationFeeWithdrawn(token, to, amount);
->>>>>>> ec814fdf
     }
 }
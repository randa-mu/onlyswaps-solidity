--- conflicted
+++ resolved
@@ -223,10 +223,6 @@
         });
         permit2Relayer.requestCrossChainSwapPermit2(
             address(this),
-<<<<<<< HEAD
-            hex"", // additional data can be request parameters
-=======
->>>>>>> 7b094d77
             requester,
             tokenIn,
             tokenOut,

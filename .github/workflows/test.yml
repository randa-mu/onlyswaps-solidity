--- conflicted
+++ resolved
@@ -57,12 +57,9 @@
         with:
           node-version: '20'
           cache: 'npm'
-<<<<<<< HEAD
-=======
 
       - name: Install soldeer dependencies
-        run: forge soldeer install --recursive-deps
->>>>>>> e318fbc7
+        run: forge soldeer install 
 
       - name: Install dependencies
         run: npm ci
